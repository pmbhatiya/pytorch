import unittest
import torch
import torch.nn as nn
import torch.nn.quantized as nnq
import torch.nn.intrinsic as nni
import torch.nn.intrinsic.quantized as nniq
import torch.nn.intrinsic.qat as nniqat
from torch.nn.utils.rnn import PackedSequence
<<<<<<< HEAD
from torch.quantization import \
    get_observer_dict, default_weight_observer, \
    quantize, prepare, convert, prepare_qat, quantize_qat, fuse_modules, \
    quantize_dynamic, default_qconfig, default_debug_qconfig, default_qat_qconfig, \
    default_dynamic_qconfig, per_channel_dynamic_qconfig, HistogramObserver, MinMaxObserver, \
    PerChannelMinMaxObserver, RecordingObserver, MovingAverageMinMaxObserver, \
    MovingAveragePerChannelMinMaxObserver, QuantWrapper, default_eval_fn, \
    float16_dynamic_qconfig, MinMaxDynamicQuantObserver

from torch.quantization import QConfig
from torch.quantization import default_histogram_observer
from torch.quantization import default_observer
from torch.quantization import default_per_channel_weight_observer
from torch.quantization import default_per_channel_qconfig
from torch.quantization._quantize_script import quantize_script, quantize_dynamic_script

from torch.testing._internal.common_utils import TEST_WITH_UBSAN, IS_WINDOWS, IS_PPC, IS_MACOS
from torch.testing._internal.common_quantization import QuantizationTestCase, \
    AnnotatedSingleLayerLinearModel, SingleLayerLinearModel, \
    AnnotatedConvModel, ConvModel, \
    AnnotatedConvBnModel, ConvBnModel, \
    SkipQuantModel, QuantStubModel, \
    ModelForFusion, ModelWithSequentialFusion, ManualLinearQATModel, ManualConvLinearQATModel, \
    ModelWithFunctionals, \
    test_only_eval_fn, test_only_train_fn, \
    prepare_dynamic, convert_dynamic, SingleLayerLinearDynamicModel, \
    TwoLayerLinearModel, NestedModel, ResNetBase, LSTMDynamicModel, \
    ModelWithNoQconfigPropagation, ModelForFusionWithBias, \
    ActivationsTestModel, ActivationsQATTestModel, NormalizationTestModel

from torch.testing._internal.common_quantization import AnnotatedTwoLayerLinearModel, AnnotatedNestedModel, \
    AnnotatedSubNestedModel, AnnotatedCustomConfigNestedModel
from torch.testing._internal.common_quantization import AnnotatedSkipQuantModel

from torch.testing._internal.common_quantized import override_quantized_engine
=======
from torch.quantization import (
    quantize,
    prepare,
    convert,
    prepare_qat,
    quantize_qat,
    fuse_modules,
    quantize_dynamic,
    QuantWrapper,
    QConfig,
    default_qconfig,
    default_per_channel_qconfig,
    default_qat_qconfig,
    default_dynamic_qconfig,
    per_channel_dynamic_qconfig,
    default_eval_fn,
    float16_dynamic_qconfig,
    default_observer,
    default_weight_observer,
    default_per_channel_weight_observer,
    default_histogram_observer,
)

from torch.quantization._quantize_script import (
    quantize_script,
    quantize_dynamic_script
)

from torch.testing._internal.common_quantization import (
    QuantizationTestCase,
    AnnotatedSingleLayerLinearModel,
    SingleLayerLinearModel,
    AnnotatedConvModel,
    ConvModel,
    AnnotatedConvBnModel,
    ConvBnModel,
    SkipQuantModel,
    QuantStubModel,
    ModelForFusion,
    ModelWithSequentialFusion,
    ManualLinearQATModel,
    ManualConvLinearQATModel,
    ModelWithFunctionals,
    ModelMultipleOps,
    ModelMultipleOpsNoAvgPool,
    SingleLayerLinearDynamicModel,
    TwoLayerLinearModel,
    NestedModel,
    ResNetBase,
    LSTMDynamicModel,
    ModelForFusionWithBias,
    ActivationsTestModel,
    ActivationsQATTestModel,
    NormalizationTestModel,
    test_only_eval_fn,
    test_only_train_fn,
    prepare_dynamic,
    convert_dynamic,
)

# annotated models
from torch.testing._internal.common_quantization import (
    AnnotatedTwoLayerLinearModel,
    AnnotatedNestedModel,
    AnnotatedSubNestedModel,
    AnnotatedCustomConfigNestedModel,
    AnnotatedSkipQuantModel,
)

from torch.testing._internal.common_quantized import (
    override_quantized_engine,
    supported_qengines,
)
>>>>>>> 564de515
from hypothesis import given
from hypothesis import strategies as st
import torch.testing._internal.hypothesis_utils as hu
hu.assert_deadline_disabled()
import io
import copy

class TestPostTrainingStatic(QuantizationTestCase):
    def test_single_layer(self):
        r"""Quantize SingleLayerLinearModel which has one Linear module, make sure it is swapped
        to nnq.Linear which is the quantized version of the module
        """
        for qengine in supported_qengines:
            with override_quantized_engine(qengine):
                qconfig = torch.quantization.get_default_qconfig(qengine)
                model = AnnotatedSingleLayerLinearModel(qengine)
                model.qconfig = qconfig
                model = prepare(model)
                # Check if observers and quant/dequant nodes are inserted
                self.checkNoPrepModules(model)
                self.checkHasPrepModules(model.fc1)
                self.checkObservers(model)

                test_only_eval_fn(model, self.calib_data)
                model = convert(model)

                def checkQuantized(model):
                    self.checkNoPrepModules(model)
                    self.checkHasPrepModules(model.fc1)
                    self.checkWrappedQuantizedLinear(model.fc1)
                    test_only_eval_fn(model, self.calib_data)
                    self.checkScriptable(model, self.calib_data)

                checkQuantized(model)

                # test one line API - out of place version
                base = AnnotatedSingleLayerLinearModel(qengine)
                base.qconfig = qconfig
                keys_before = set(list(base.state_dict().keys()))
                model = quantize(base, test_only_eval_fn, self.calib_data)
                checkQuantized(model)
                keys_after = set(list(base.state_dict().keys()))
                self.assertEqual(keys_before, keys_after)  # simple check that nothing changed

                # in-place version
                model = AnnotatedSingleLayerLinearModel(qengine)
                model.qconfig = qconfig
                quantize(model, test_only_eval_fn, self.calib_data, inplace=True)
                checkQuantized(model)

    def test_two_layers(self):
        r"""TwoLayerLinearModel has two Linear modules but we only quantize the second one
        `fc2`, and `fc1`is not quantized
        """
        if 'fbgemm' in supported_qengines:
            with override_quantized_engine('fbgemm'):
                model = AnnotatedTwoLayerLinearModel()
                model = prepare(model)

                self.checkNoPrepModules(model)
                self.checkObservers(model)
                self.checkNoPrepModules(model.fc1)
                self.checkHasPrepModules(model.fc2)

                test_only_eval_fn(model, self.calib_data)
                model = convert(model)

                def checkQuantized(model):
                    self.checkNoPrepModules(model)
                    self.checkNoPrepModules(model.fc1)
                    self.checkHasPrepModules(model.fc2)
                    self.assertEqual(type(model.fc1), torch.nn.Linear)
                    self.checkWrappedQuantizedLinear(model.fc2)
                    test_only_eval_fn(model, self.calib_data)
                    self.checkScriptable(model, self.calib_data)

                checkQuantized(model)

                # test one line API
                model = quantize(AnnotatedTwoLayerLinearModel(), test_only_eval_fn,
                                 self.calib_data)
                checkQuantized(model)

    def test_nested1(self):
        r"""Test quantization for nested model, top level 'fc3' and
        'fc1' of submodule 'sub2', 'sub2.fc2' is not quantized
        """
        for qengine in supported_qengines:
            with override_quantized_engine(qengine):
                model = AnnotatedNestedModel(qengine)

                def checkPrepModules(model, before_calib=False):
                    if before_calib:
                        self.checkObservers(model)
                    self.checkNoPrepModules(model)
                    self.checkNoPrepModules(model.sub1)
                    self.checkNoPrepModules(model.sub1.fc)
                    self.checkNoPrepModules(model.sub1.relu)
                    self.checkNoPrepModules(model.sub2)
                    self.checkHasPrepModules(model.sub2.fc1)
                    self.checkNoPrepModules(model.sub2.fc2)
                    self.checkHasPrepModules(model.fc3)

                model = prepare(model)
                checkPrepModules(model, True)
                test_only_eval_fn(model, self.calib_data)
                model = convert(model)

                def checkQuantized(model):
                    checkPrepModules(model)
                    self.checkLinear(model.sub1.fc)
                    self.checkWrappedQuantizedLinear(model.fc3)
                    self.checkWrappedQuantizedLinear(model.sub2.fc1)
                    self.checkLinear(model.sub2.fc2)
                    test_only_eval_fn(model, self.calib_data)
                    self.checkScriptable(model, self.calib_data)

                checkQuantized(model)

                # test one line API
                model = quantize(AnnotatedNestedModel(qengine), test_only_eval_fn,
                                 self.calib_data)
                checkQuantized(model)


    def test_nested2(self):
        if 'fbgemm' in supported_qengines:
            model = AnnotatedSubNestedModel()
            model = prepare(model)

            def checkPrepModules(model, before_calib=False):
                if before_calib:
                    self.checkObservers(model)
                self.checkNoPrepModules(model)
                self.checkNoPrepModules(model.sub1)
                self.checkNoPrepModules(model.sub1.fc)
                self.checkNoPrepModules(model.sub1.relu)
                self.checkHasPrepModules(model.sub2)
                self.checkNoPrepModules(model.sub2.module.fc1)
                self.checkNoPrepModules(model.sub2.module.fc2)
                self.checkHasPrepModules(model.fc3)

            checkPrepModules(model, True)

            test_only_eval_fn(model, self.calib_data)
            model = convert(model)

            def checkQuantized(model):
                checkPrepModules(model)
                self.checkLinear(model.sub1.fc)
                self.assertEqual(type(model.sub1.relu), torch.nn.ReLU)
                self.checkQuantizedLinear(model.sub2.module.fc1)
                self.checkQuantizedLinear(model.sub2.module.fc2)
                self.checkWrappedQuantizedLinear(model.fc3)
                test_only_eval_fn(model, self.calib_data)
                self.checkScriptable(model, self.calib_data)

            checkQuantized(model)

            # test one line API
            model = quantize(AnnotatedSubNestedModel(), test_only_eval_fn,
                             self.calib_data)
            checkQuantized(model)

    def test_nested3(self):
        r"""More complicated nested test case with child qconfig overrides
        parent qconfig
        """
        for qengine in supported_qengines:
            with override_quantized_engine(qengine):
                model = AnnotatedCustomConfigNestedModel()
                model = prepare(model)

                def checkPrepModules(model, before_calib=False):
                    if before_calib:
                        self.checkObservers(model)
                    self.checkNoPrepModules(model)
                    self.checkNoPrepModules(model.sub1)
                    self.checkNoPrepModules(model.sub1.fc)
                    self.checkNoPrepModules(model.sub1.relu)
                    self.checkNoPrepModules(model.sub2)
                    self.checkHasPrepModules(model.sub2.fc1)
                    self.checkHasPrepModules(model.sub2.fc2)
                    self.checkHasPrepModules(model.fc3)

                checkPrepModules(model, True)

                test_only_eval_fn(model, self.calib_data)
                model = convert(model)

                def checkQuantized(model):
                    checkPrepModules(model)
                    self.checkWrappedQuantizedLinear(model.sub2.fc1)
                    self.checkWrappedQuantizedLinear(model.sub2.fc2)
                    self.checkWrappedQuantizedLinear(model.fc3)
                    test_only_eval_fn(model, self.calib_data)
                    self.checkScriptable(model, self.calib_data)

                checkQuantized(model)

                # test one line API
                model = quantize(AnnotatedCustomConfigNestedModel(), test_only_eval_fn,
                                 self.calib_data)
                checkQuantized(model)

    def test_skip_quant(self):
        r"""The case when we want to skip quantizing some layers
        """
        for qengine in supported_qengines:
            with override_quantized_engine(qengine):
                model = AnnotatedSkipQuantModel(qengine)
                model = prepare(model)
                self.checkObservers(model)

                test_only_eval_fn(model, self.calib_data)
                model = convert(model)

                def checkQuantized(model):
                    self.checkLinear(model.fc)
                    self.checkQuantDequant(model.sub)
                    self.checkQuantizedLinear(model.sub.module.fc1)
                    self.checkQuantizedLinear(model.sub.module.fc2)
                    self.assertEqual(type(model.sub.module.relu1), nnq.ReLU)
                    self.assertEqual(type(model.sub.module.relu2), nnq.ReLU)
                    self.checkScriptable(model, self.calib_data)

                checkQuantized(model)

                # test one line API
                model = quantize(AnnotatedSkipQuantModel(qengine), test_only_eval_fn, self.calib_data)
                checkQuantized(model)


    def test_manual(self):
        r"""User inserts QuantStub and DeQuantStub in model code
        and call the quantization utility functions.
        """
        if 'fbgemm' in supported_qengines:
            model = QuantStubModel()
            # propagate the qconfig of parents to children, model is changed
            # inplace
            model = prepare(model)
            self.checkObservers(model)

            test_only_eval_fn(model, self.calib_data)
            model = convert(model)

            def checkQuantized(model):
                self.assertEqual(type(model.fc), nnq.Linear)
                test_only_eval_fn(model, self.calib_data)
                self.checkScriptable(model, self.calib_data)

            checkQuantized(model)

            # test one line API
            model = quantize(QuantStubModel(), test_only_eval_fn, self.calib_data)
            checkQuantized(model)

    def test_resnet_base(self):
        r"""Test quantization for bottleneck topology used in resnet/resnext
        and add coverage for conversion of average pool and float functional
        """
        for qengine in supported_qengines:
            with override_quantized_engine(qengine):
                qconfig = torch.quantization.get_default_qconfig(qengine)
                model = ResNetBase().float().eval()
                model = QuantWrapper(model)
                model.qconfig = qconfig
                fuse_list = ['module.conv1', 'module.bn1', 'module.relu1']
                fuse_modules(model, fuse_list, inplace=True)
                model = prepare(model)
                self.checkObservers(model)
                test_only_eval_fn(model, self.img_data)
                model = convert(model)

                def checkQuantized(model):
                    self.assertEqual(type(model.module.conv1), nn.intrinsic.quantized.ConvReLU2d)
                    self.assertEqual(type(model.module.myop), nn.quantized.QFunctional)
                    self.assertEqual(type(model.module.avgpool), nn.AdaptiveAvgPool2d)
                    test_only_eval_fn(model, self.img_data)

                checkQuantized(model)

    def test_normalization(self):
        r"""
        Test quantization of normalization layers
        """
        if 'fbgemm' in supported_qengines:
            model = NormalizationTestModel()
            model.qconfig = torch.quantization.get_default_qconfig('fbgemm')
            prepare(model, inplace=True)
            self.checkObservers(model)
            test_only_eval_fn(model, self.calib_data)
            model = convert(model)

            def checkQuantized(model):
                self.checkNoPrepModules(model.layer_norm)
                self.assertEqual(type(model.layer_norm), nnq.LayerNorm)
                test_only_eval_fn(model, self.calib_data)
                self.checkScriptable(model, self.calib_data)

            checkQuantized(model)

            model_oneline = quantize(
                NormalizationTestModel(), test_only_eval_fn, self.calib_data)
            checkQuantized(model)

    def test_save_load_state_dict(self):
        r"""Test PTQ flow of creating a model and quantizing it and saving the quantized state_dict
        Load the quantized state_dict for eval and compare results against original model
        """

        for qengine in supported_qengines:
            with override_quantized_engine(qengine):
                model = TwoLayerLinearModel()
                model = torch.quantization.QuantWrapper(model)
                model.qconfig = torch.quantization.get_default_qconfig(qengine)

                model = prepare(model)
                # calibrate
                test_only_eval_fn(model, self.calib_data)
                model = convert(model)
                x = torch.rand(2, 5, dtype=torch.float)
                ref = model(x)

                quant_state_dict = model.state_dict()

                # Create model again for eval
                model = TwoLayerLinearModel()
                model = torch.quantization.QuantWrapper(model)
                model.qconfig = torch.quantization.get_default_qconfig(qengine)
                model = prepare(model)
                model = convert(model)
                new_state_dict = model.state_dict()

                # Check to make sure the state dict keys match original model after convert.
                self.assertEqual(set(new_state_dict.keys()), set(quant_state_dict.keys()))

                model.load_state_dict(quant_state_dict)

                out = model(x)
                self.assertEqual(ref, out)

    def test_activations(self):
        r"""
        Test quantization of activations
        """
        if 'fbgemm' in supported_qengines:
            model = ActivationsTestModel()
            model.qconfig = torch.quantization.get_default_qconfig('fbgemm')
            prepare(model, inplace=True)
            self.checkObservers(model)
            test_only_eval_fn(model, self.calib_data)
            model = convert(model)

            def checkQuantized(model):
                self.checkNoPrepModules(model.hardswish)
                self.assertEqual(type(model.hardswish), nnq.Hardswish)
                test_only_eval_fn(model, self.calib_data)
                self.checkScriptable(model, self.calib_data)

            checkQuantized(model)

            # test one line API
            model_oneline = quantize(ActivationsTestModel(), test_only_eval_fn,
                                     self.calib_data)
            checkQuantized(model_oneline)


@unittest.skipUnless('fbgemm' in torch.backends.quantized.supported_engines,
                     " Quantized operations require FBGEMM. FBGEMM is only optimized for CPUs"
                     " with instruction set support avx2 or newer.")
class TestPostTrainingDynamic(QuantizationTestCase):
    def test_single_layer(self):
        r"""Dynamic Quantize SingleLayerLinearDynamicModel which has one Linear module,
        make sure it is swapped to nnqd.Linear which is the quantized version of
        the module
        """
        for dtype in [torch.qint8, torch.float16]:
            model = SingleLayerLinearDynamicModel().eval()
            qconfig = float16_dynamic_qconfig if dtype == torch.float16 else default_dynamic_qconfig
            qconfig_dict = {
                'fc1': qconfig
            }
            prepare_dynamic(model, qconfig_dict)
            convert_dynamic(model)

            def checkQuantized(model):
                self.checkDynamicQuantizedLinear(model.fc1, dtype)
                self.checkScriptable(model, self.calib_data, check_save_load=True)

            checkQuantized(model)

            # test one line API - out of place version
            base = SingleLayerLinearDynamicModel()
            keys_before = set(list(base.state_dict().keys()))
            model = quantize_dynamic(base, qconfig_dict)
            checkQuantized(model)
            keys_after = set(list(base.state_dict().keys()))
            self.assertEqual(keys_before, keys_after)  # simple check that nothing changed

            # in-place version
            model = SingleLayerLinearDynamicModel()
            quantize_dynamic(model, qconfig_dict, inplace=True)
            checkQuantized(model)

            # Test set qconfig
            model = SingleLayerLinearDynamicModel()
            quantize_dynamic(model, set([nn.Linear]), inplace=True, dtype=dtype)
            checkQuantized(model)

    def test_two_layers(self):
        r"""TwoLayerLinearModel has two Linear modules but we only quantize the second one
        `fc2`, and `fc1`is not quantized
        """
        for dtype in [torch.qint8, torch.float16]:
            model = TwoLayerLinearModel().eval()
            qconfig = float16_dynamic_qconfig if dtype == torch.float16 else default_dynamic_qconfig
            qconfig_dict = {
                'fc2': qconfig
            }
            prepare_dynamic(model, qconfig_dict)

            convert_dynamic(model)

            def checkQuantized(model):
                self.assertEqual(type(model.fc1), torch.nn.Linear)
                self.checkDynamicQuantizedLinear(model.fc2, dtype=dtype)
                self.checkScriptable(model, self.calib_data, check_save_load=True)

            checkQuantized(model)

            # test one line API
            model = quantize_dynamic(TwoLayerLinearModel().eval(), qconfig_dict)
            checkQuantized(model)

            # Test set API
            model = quantize_dynamic(TwoLayerLinearModel().eval(), {'fc2'}, dtype=dtype)
            checkQuantized(model)

    def test_nested1(self):
        r"""Test quantization for nested model, top level 'fc3' and
        'fc1' of submodule 'sub2', 'sub2.fc2' is not quantized
        """
        for dtype in [torch.qint8, torch.float16]:
            model = NestedModel().eval()
            qconfig = float16_dynamic_qconfig if dtype == torch.float16 else default_dynamic_qconfig
            qconfig_dict = {
                'fc3': qconfig,
                'sub2.fc1': qconfig
            }

            prepare_dynamic(model, qconfig_dict)
            convert_dynamic(model)

            def checkQuantized(model):
                self.checkLinear(model.sub1.fc)
                self.checkDynamicQuantizedLinear(model.fc3, dtype=dtype)
                self.checkDynamicQuantizedLinear(model.sub2.fc1, dtype=dtype)
                self.checkLinear(model.sub2.fc2)
                self.checkScriptable(model, self.calib_data, check_save_load=True)

            checkQuantized(model)

            # test one line API
            model = quantize_dynamic(NestedModel().eval(), qconfig_dict)
            checkQuantized(model)

            model = quantize_dynamic(NestedModel().eval(), {'fc3', 'sub2.fc1'}, dtype=dtype)
            checkQuantized(model)

    def test_nested2(self):
        r"""Another test case for quantized, we will quantize all submodules
        of submodule sub2
        """
        for dtype in [torch.qint8, torch.float16]:
            model = NestedModel().eval()
            qconfig = float16_dynamic_qconfig if dtype == torch.float16 else default_dynamic_qconfig
            qconfig_dict = {
                'fc3': qconfig,
                'sub2': qconfig
            }
            prepare_dynamic(model, qconfig_dict)

            convert_dynamic(model)

            def checkQuantized(model):
                self.checkLinear(model.sub1.fc)
                self.assertEqual(type(model.sub1.relu), torch.nn.ReLU)
                self.checkDynamicQuantizedLinear(model.sub2.fc1, dtype=dtype)
                self.checkDynamicQuantizedLinear(model.sub2.fc2, dtype=dtype)
                self.checkDynamicQuantizedLinear(model.fc3, dtype=dtype)
                self.checkScriptable(model, self.calib_data, check_save_load=True)

            checkQuantized(model)

            # test one line API
            model = quantize_dynamic(NestedModel().eval(), qconfig_dict, dtype=dtype)
            checkQuantized(model)

            # Test set API
            model = quantize_dynamic(NestedModel().eval(), {'fc3', 'sub2'}, dtype=dtype)
            checkQuantized(model)

    def test_nested3(self):
        r"""More complicated nested test case with child qconfig overrides
        parent qconfig
        """
        for dtype in [torch.qint8, torch.float16]:
            model = NestedModel().eval()
            qconfig = float16_dynamic_qconfig if dtype == torch.float16 else default_dynamic_qconfig
            qconfig_dynamic_dict = {
                'fc3': qconfig,
                'sub2': qconfig,
                'sub2.fc1': qconfig
            }
            prepare_dynamic(model, qconfig_dynamic_dict)

            convert_dynamic(model)

            def checkQuantized(model):
                self.checkDynamicQuantizedLinear(model.sub2.fc1, dtype=dtype)
                self.checkDynamicQuantizedLinear(model.sub2.fc2, dtype=dtype)
                self.checkDynamicQuantizedLinear(model.fc3, dtype=dtype)
                self.checkScriptable(model, self.calib_data, check_save_load=True)

            checkQuantized(model)

            # test one line API
            model = quantize_dynamic(NestedModel().eval(), qconfig_dynamic_dict)
            checkQuantized(model)

            # Test set API
            model = quantize_dynamic(NestedModel().eval(), {'fc3', 'sub2', 'sub2.fc1'}, dtype=dtype)
            checkQuantized(model)

    def test_type_match_rule(self):
        r"""Test quantization for nested model, top level 'fc3' and
        'fc1' of submodule 'sub2', All 'torch.nn.Linear' modules are quantized
        """
        for dtype in [torch.qint8, torch.float16]:
            model = NestedModel().eval()
            qconfig = float16_dynamic_qconfig if dtype == torch.float16 else default_dynamic_qconfig
            qconfig_dict = {
                'fc3': None,
                'sub2.fc1': None,
                torch.nn.Linear: qconfig
            }

            prepare_dynamic(model, qconfig_dict)
            test_only_eval_fn(model, self.calib_data)
            convert_dynamic(model)

            def checkQuantized(model):
                self.checkDynamicQuantizedLinear(model.sub1.fc, dtype=dtype)
                self.checkLinear(model.fc3)
                self.checkLinear(model.sub2.fc1)
                self.checkDynamicQuantizedLinear(model.sub2.fc2, dtype=dtype)
                test_only_eval_fn(model, self.calib_data)
                self.checkScriptable(model, self.calib_data, check_save_load=True)

            checkQuantized(model)

            # test one line API
            model = quantize_dynamic(NestedModel().eval(), qconfig_dict, dtype=dtype)
            checkQuantized(model)

    def test_per_channel_quantize(self):
        r"""Test quantization for per_channel dynamic quantization
        """
        model = NestedModel().eval()
        qconfig_dict = {
            torch.nn.Linear: per_channel_dynamic_qconfig
        }

        prepare_dynamic(model, qconfig_dict)
        test_only_eval_fn(model, self.calib_data)
        convert_dynamic(model)

        def checkQuantized(model):
            self.checkDynamicQuantizedLinear(model.sub1.fc, dtype=torch.qint8)
            self.checkDynamicQuantizedLinear(model.fc3, dtype=torch.qint8)
            self.checkDynamicQuantizedLinear(model.sub2.fc1, dtype=torch.qint8)
            self.checkDynamicQuantizedLinear(model.sub2.fc2, dtype=torch.qint8)
            test_only_eval_fn(model, self.calib_data)
            self.checkScriptable(model, self.calib_data, check_save_load=True)

        checkQuantized(model)
        # test one line API
        model = quantize_dynamic(NestedModel().eval(), qconfig_dict)
        checkQuantized(model)

    def test_quantized_rnn(self):
        r"""Test execution and serialization for dynamic quantized lstm modules on int8 and fp16
        """
        d_in, d_hid = 2, 2
        model = LSTMDynamicModel().eval()
        cell = model.lstm

        # Replace parameter values s.t. the range of values is exactly
        # 255, thus we will have 0 quantization error in the quantized
        # GEMM call. This i s for testing purposes.
        #
        # Note that the current implementation does not support
        # accumulation values outside of the range representable by a
        # 16 bit integer, instead resulting in a saturated value. We
        # must take care that in our test we do not end up with a dot
        # product that overflows the int16 range, e.g.
        # (255*127+255*127) = 64770. So, we hardcode the test values
        # here and ensure a mix of signedness.
        vals = [[100, -155],
                [100, -155],
                [-155, 100],
                [-155, 100],
                [100, -155],
                [-155, 100],
                [-155, 100],
                [100, -155]]
        if isinstance(cell, torch.nn.LSTM):
            num_chunks = 4
        vals = vals[:d_hid * num_chunks]
        cell.weight_ih_l0 = torch.nn.Parameter(
            torch.tensor(vals, dtype=torch.float),
            requires_grad=False)
        cell.weight_hh_l0 = torch.nn.Parameter(
            torch.tensor(vals, dtype=torch.float),
            requires_grad=False)

        ref = copy.deepcopy(cell)
        niter = 10
        x = torch.tensor([[100, -155],
                          [-155, 100],
                          [100, -155]], dtype=torch.float).unsqueeze(0).repeat(niter, 1, 1)

        h0_vals = [[-155, 100],
                   [-155, 155],
                   [100, -155]]

        hx = torch.tensor(h0_vals, dtype=torch.float).unsqueeze(0)
        cx = torch.tensor(h0_vals, dtype=torch.float).unsqueeze(0)

        if isinstance(ref, torch.nn.LSTM):
            hiddens = (hx, cx)

        ref_out, ref_hid = ref(x, hiddens)

<<<<<<< HEAD
        for qengine in ['fbgemm', 'qnnpack']:
            if qengine == 'qnnpack':
                if IS_PPC or TEST_WITH_UBSAN or IS_MACOS or IS_WINDOWS:
                    continue
            with override_quantized_engine(qengine):
                if qengine in torch.backends.quantized.supported_engines:
                    for dtype in [torch.qint8, torch.float16]:
                        if dtype == torch.float16 and qengine == "qnnpack":
                            # fp16 dynamic quant is not supported for qnnpack
                            continue
                        model_quantized = quantize_dynamic(model=model, dtype=dtype)

                        # Smoke test extra reprs
                        self.assertTrue('DynamicQuantizedLSTM' in str(model_quantized))
                        cell_quantized = model_quantized.lstm

                        assert type(cell_quantized) == torch.nn.quantized.dynamic.LSTM, \
                            'torch.nn.LSTM should be converted to torch.nn.quantized.dynamic.LSTM after quantize_dynamic'

                        # Compare int8/fp16 quantized to unquantized
                        output_quantized, final_hiddens_quantized = cell_quantized(x, hiddens)

                        torch.testing.assert_allclose(output_quantized, ref_out)
                        self.assertEqual(output_quantized, ref_out)
                        for out_val, ref_val in zip(final_hiddens_quantized, ref_hid):
                            torch.testing.assert_allclose(out_val, ref_val)

                        if dtype == torch.qint8:
                            # TODO: Revisit serialization tests once torchbind support lands

                            class ScriptWrapper(torch.nn.Module):
                                def __init__(self, cell):
                                    super(ScriptWrapper, self).__init__()
                                    self.cell = cell

                                def forward(self, x, hiddens):
                                    # type: (torch.Tensor, Tuple[torch.Tensor, torch.Tensor])
                                    # -> Tuple[torch.Tensor, Tuple[torch.Tensor, torch.Tensor]]
                                    return self.cell(x, hiddens)

                            # TODO: TorchScript overloads don't work without this wrapper
                            cell_script = torch.jit.script(ScriptWrapper(cell_quantized))
                            out_script, hid_script = cell_script(x, hiddens)
                            self.assertEqual(len(out_script), len(ref_out))
                            for out_val, ref_val in zip(out_script, ref_out):
                                torch.testing.assert_allclose(out_val, ref_val)

                            # Test save/load
                            b = io.BytesIO()
                            torch.jit.save(cell_script, b)
                            b.seek(0)
                            loaded = torch.jit.load(b)
                            out_loaded, hid_loaded = loaded(x, hiddens)
                            for loaded_val, ref_val in zip(out_loaded, ref_out):
                                torch.testing.assert_allclose(loaded_val, ref_val)

                            # Test tracing
                            # TODO: TorchScript overloads don't work without this wrapper
                            cell_trace = torch.jit.trace(ScriptWrapper(cell_quantized), (x, (hx, cx)))
                            out_script, hid_script = cell_trace(x, hiddens)
                            for out_val, ref_val in zip(out_script, ref_out):
                                torch.testing.assert_allclose(out_val, ref_val)
                            # Test save/load
                            b = io.BytesIO()
                            torch.jit.save(cell_trace, b)
                            b.seek(0)
                            loaded = torch.jit.load(b)
                            out_loaded, hid_loaded = loaded(x, hiddens)
                            for loaded_val, ref_val in zip(out_loaded, ref_out):
                                torch.testing.assert_allclose(loaded_val, ref_val)


                            class ScriptWrapperPacked(torch.nn.Module):
                                def __init__(self, cell):
                                    super(ScriptWrapperPacked, self).__init__()
                                    self.cell = cell

                                def forward(self,
                                            x,  # type: PackedSequence
                                            hiddens  # type: Tuple[torch.Tensor, torch.Tensor]
                                            ):
                                    # type: (...) -> Tuple[PackedSequence, Tuple[torch.Tensor, torch.Tensor]]
                                    return self.cell(x, hiddens)

                            cell_packed = torch.jit.script(ScriptWrapperPacked(cell_quantized))
                            packed_input = torch.nn.utils.rnn.pack_padded_sequence(x, torch.tensor([10, 5, 2]))
                            ref_out_packed, ref_hid_packed = ref(packed_input, hiddens)
                            output_packed, hiddens_packed = cell_packed(packed_input, hiddens)

                            for packed_val, ref_val in zip(output_packed, ref_out_packed):
                                if isinstance(packed_val, torch.Tensor):
                                    torch.testing.assert_allclose(packed_val, ref_val)
                                else:
                                    self.assertEqual(packed_val, ref_val)

                            # Test save/load
                            b = io.BytesIO()
                            torch.jit.save(cell_packed, b)
                            b.seek(0)
                            loaded_packed = torch.jit.load(b)
                            out_loaded_packed, hid_loaded_packed = loaded_packed(packed_input, hiddens)
                            for packed_val, ref_val in zip(out_loaded_packed, ref_out_packed):
                                if isinstance(packed_val, torch.Tensor):
                                    torch.testing.assert_allclose(packed_val, ref_val)
                                else:
                                    self.assertEqual(packed_val, ref_val)


    def test_default_quantized_lstm(self):
        for qengine in ['fbgemm', 'qnnpack']:
            if qengine == 'qnnpack':
                if IS_PPC or TEST_WITH_UBSAN or IS_MACOS or IS_WINDOWS:
                    continue
            with override_quantized_engine(qengine):
                if qengine in torch.backends.quantized.supported_engines:

                    # Test default instantiation
                    seq_len = 128
                    batch = 16
                    input_size = 3
                    hidden_size = 7
                    num_layers = 2
                    bias = True
                    bidirectional = False

                    x = torch.rand(seq_len, batch, input_size)
                    h = torch.rand(num_layers * (bidirectional + 1), batch, hidden_size)
                    c = torch.rand(num_layers * (bidirectional + 1), batch, hidden_size)

                    dtype = torch.qint8

                    cell_dq = torch.nn.quantized.dynamic.LSTM(input_size=input_size,
                                                              hidden_size=hidden_size,
                                                              num_layers=num_layers,
                                                              bias=bias,
                                                              batch_first=False,
                                                              dropout=0.0,
                                                              bidirectional=bidirectional,
                                                              dtype=dtype)

                    y, (h, c) = cell_dq(x, (h, c))
=======
        for qengine in supported_qengines:
            with override_quantized_engine(qengine):
                for dtype in [torch.qint8, torch.float16]:
                    if dtype == torch.float16 and qengine == "qnnpack":
                        # fp16 dynamic quant is not supported for qnnpack
                        continue
                    model_quantized = quantize_dynamic(model=model, dtype=dtype)

                    # Smoke test extra reprs
                    self.assertTrue('DynamicQuantizedLSTM' in str(model_quantized))
                    cell_quantized = model_quantized.lstm

                    assert type(cell_quantized) == torch.nn.quantized.dynamic.LSTM, \
                        'torch.nn.LSTM should be converted to torch.nn.quantized.dynamic.LSTM after quantize_dynamic'

                    # Compare int8/fp16 quantized to unquantized
                    output_quantized, final_hiddens_quantized = cell_quantized(x, hiddens)

                    torch.testing.assert_allclose(output_quantized, ref_out)
                    self.assertEqual(output_quantized, ref_out)
                    for out_val, ref_val in zip(final_hiddens_quantized, ref_hid):
                        torch.testing.assert_allclose(out_val, ref_val)

                    if dtype == torch.qint8:
                        # TODO: Revisit serialization tests once torchbind support lands

                        class ScriptWrapper(torch.nn.Module):
                            def __init__(self, cell):
                                super(ScriptWrapper, self).__init__()
                                self.cell = cell

                            def forward(self, x, hiddens):
                                # type: (torch.Tensor, Tuple[torch.Tensor, torch.Tensor])
                                # -> Tuple[torch.Tensor, Tuple[torch.Tensor, torch.Tensor]]
                                return self.cell(x, hiddens)

                        # TODO: TorchScript overloads don't work without this wrapper
                        cell_script = torch.jit.script(ScriptWrapper(cell_quantized))
                        out_script, hid_script = cell_script(x, hiddens)
                        self.assertEqual(len(out_script), len(ref_out))
                        for out_val, ref_val in zip(out_script, ref_out):
                            torch.testing.assert_allclose(out_val, ref_val)

                        # Test save/load
                        b = io.BytesIO()
                        torch.jit.save(cell_script, b)
                        b.seek(0)
                        loaded = torch.jit.load(b)
                        out_loaded, hid_loaded = loaded(x, hiddens)
                        for loaded_val, ref_val in zip(out_loaded, ref_out):
                            torch.testing.assert_allclose(loaded_val, ref_val)

                        # Test tracing
                        # TODO: TorchScript overloads don't work without this wrapper
                        cell_trace = torch.jit.trace(ScriptWrapper(cell_quantized), (x, (hx, cx)))
                        out_script, hid_script = cell_trace(x, hiddens)
                        for out_val, ref_val in zip(out_script, ref_out):
                            torch.testing.assert_allclose(out_val, ref_val)
                        # Test save/load
                        b = io.BytesIO()
                        torch.jit.save(cell_trace, b)
                        b.seek(0)
                        loaded = torch.jit.load(b)
                        out_loaded, hid_loaded = loaded(x, hiddens)
                        for loaded_val, ref_val in zip(out_loaded, ref_out):
                            torch.testing.assert_allclose(loaded_val, ref_val)


                        class ScriptWrapperPacked(torch.nn.Module):
                            def __init__(self, cell):
                                super(ScriptWrapperPacked, self).__init__()
                                self.cell = cell

                            def forward(self,
                                        x,  # type: PackedSequence
                                        hiddens  # type: Tuple[torch.Tensor, torch.Tensor]
                                        ):
                                # type: (...) -> Tuple[PackedSequence, Tuple[torch.Tensor, torch.Tensor]]
                                return self.cell(x, hiddens)

                        cell_packed = torch.jit.script(ScriptWrapperPacked(cell_quantized))
                        packed_input = torch.nn.utils.rnn.pack_padded_sequence(x, torch.tensor([10, 5, 2]))
                        ref_out_packed, ref_hid_packed = ref(packed_input, hiddens)
                        output_packed, hiddens_packed = cell_packed(packed_input, hiddens)

                        for packed_val, ref_val in zip(output_packed, ref_out_packed):
                            if isinstance(packed_val, torch.Tensor):
                                torch.testing.assert_allclose(packed_val, ref_val)
                            else:
                                self.assertEqual(packed_val, ref_val)

                        # Test save/load
                        b = io.BytesIO()
                        torch.jit.save(cell_packed, b)
                        b.seek(0)
                        loaded_packed = torch.jit.load(b)
                        out_loaded_packed, hid_loaded_packed = loaded_packed(packed_input, hiddens)
                        for packed_val, ref_val in zip(out_loaded_packed, ref_out_packed):
                            if isinstance(packed_val, torch.Tensor):
                                torch.testing.assert_allclose(packed_val, ref_val)
                            else:
                                self.assertEqual(packed_val, ref_val)


    def test_default_quantized_lstm(self):
        for qengine in supported_qengines:
            with override_quantized_engine(qengine):
                # Test default instantiation
                seq_len = 128
                batch = 16
                input_size = 3
                hidden_size = 7
                num_layers = 2
                bias = True
                bidirectional = False

                x = torch.rand(seq_len, batch, input_size)
                h = torch.rand(num_layers * (bidirectional + 1), batch, hidden_size)
                c = torch.rand(num_layers * (bidirectional + 1), batch, hidden_size)

                dtype = torch.qint8

                cell_dq = torch.nn.quantized.dynamic.LSTM(input_size=input_size,
                                                          hidden_size=hidden_size,
                                                          num_layers=num_layers,
                                                          bias=bias,
                                                          batch_first=False,
                                                          dropout=0.0,
                                                          bidirectional=bidirectional,
                                                          dtype=dtype)

                y, (h, c) = cell_dq(x, (h, c))

>>>>>>> 564de515

class TestQuantizationAwareTraining(QuantizationTestCase):
    def test_manual(self):
        for qengine in supported_qengines:
            with override_quantized_engine(qengine):
                model = ManualLinearQATModel(qengine)
                model = prepare_qat(model)
                self.checkObservers(model)
                test_only_train_fn(model, self.train_data)
                model = convert(model)

                def checkQuantized(model):
                    self.assertEqual(type(model.fc1), nnq.Linear)
                    self.assertEqual(type(model.fc2), nnq.Linear)
                    test_only_eval_fn(model, self.calib_data)
                    self.checkScriptable(model, self.calib_data)

                checkQuantized(model)

                model = quantize_qat(ManualLinearQATModel(qengine), test_only_train_fn,
                                     self.train_data)
                checkQuantized(model)

    def test_activations(self):
        for qengine in supported_qengines:
            with override_quantized_engine(qengine):
                model = ActivationsQATTestModel(qengine)
                model = prepare_qat(model)

                self.assertEqual(type(model.fc1), torch.nn.qat.modules.Linear)
                self.assertEqual(type(model.hardswish), torch.nn.qat.modules.Hardswish)

                self.checkObservers(model)
                test_only_train_fn(model, self.train_data)
                model = convert(model)

                def checkQuantized(model):
                    self.assertEqual(type(model.fc1), nnq.Linear)
                    self.assertEqual(type(model.hardswish), nnq.Hardswish)
                    test_only_eval_fn(model, self.calib_data)
                    self.checkScriptable(model, self.calib_data)

                checkQuantized(model)

                model = quantize_qat(ActivationsQATTestModel(qengine), test_only_train_fn,
                                     self.train_data)
                checkQuantized(model)

    def test_eval_only_fake_quant(self):
        r"""Using FakeQuant in evaluation only mode,
        this is useful for estimating accuracy loss when we quantize the
        network
        """
        for qengine in supported_qengines:
            with override_quantized_engine(qengine):
                model = ManualLinearQATModel(qengine)

                model = prepare_qat(model)
                self.checkObservers(model)

                model.eval()
                test_only_eval_fn(model, self.calib_data)

    def test_conv_linear(self):
        for qengine in supported_qengines:
            with override_quantized_engine(qengine):
                model = ManualConvLinearQATModel()

                model = prepare_qat(model)
                self.checkObservers(model)

                test_only_train_fn(model, self.img_data)
                model = convert(model)

                def checkQuantized(model):
                    self.assertEqual(type(model.conv), nnq.Conv2d)
                    self.assertEqual(type(model.fc1), nnq.Linear)
                    self.assertEqual(type(model.fc2), nnq.Linear)
                    test_only_eval_fn(model, self.img_data)
                    self.checkScriptable(model, self.img_data)

                checkQuantized(model)

                model = ManualConvLinearQATModel()
                model = quantize_qat(model, test_only_train_fn, self.img_data)
                checkQuantized(model)

    def test_train_save_load_eval(self):
        r"""Test QAT flow of creating a model, doing QAT and saving the quantized state_dict
        During eval, we first call prepare_qat and conver on the model and then load the state_dict
        and compare results against original model
        """
        for qengine in supported_qengines:
            with override_quantized_engine(qengine):
                model = TwoLayerLinearModel()
                model = torch.quantization.QuantWrapper(model)
                model.qconfig = torch.quantization.get_default_qat_qconfig(qengine)
                model = prepare_qat(model)

                fq_state_dict = model.state_dict()

                test_only_train_fn(model, self.train_data)
                model = convert(model)

                quant_state_dict = model.state_dict()

                x = torch.rand(2, 5, dtype=torch.float)
                ref = model(x)

                # Create model again for eval. Check result using quantized state_dict
                model = TwoLayerLinearModel()
                model = torch.quantization.QuantWrapper(model)
                model.qconfig = torch.quantization.get_default_qat_qconfig(qengine)
                torch.quantization.prepare_qat(model, inplace=True)
                new_state_dict = model.state_dict()

                # Check to make sure the model after prepare_qat has the same state_dict as original.
                self.assertEqual(set(fq_state_dict.keys()), set(new_state_dict.keys()))

                torch.quantization.convert(model, inplace=True)
                model.eval()
                model.load_state_dict(quant_state_dict)
                out = model(x)
                self.assertEqual(ref, out)

                # Check model created using prepare has same state dict as quantized state_dict
                model = TwoLayerLinearModel()
                model.eval()
                model = torch.quantization.QuantWrapper(model)
                model.qconfig = torch.quantization.get_default_qconfig(qengine)
                torch.quantization.prepare(model, inplace=True)
                torch.quantization.convert(model, inplace=True)
                self.assertEqual(set(model.state_dict().keys()), set(quant_state_dict.keys()))
                model.eval()
                model.load_state_dict(quant_state_dict)
                out = model(x)
                self.assertEqual(ref, out)


class TestGraphModePostTrainingStatic(QuantizationTestCase):
    def test_single_linear(self):
        r"""Compare the result of quantizing single linear layer in
        eager mode and graph mode
        """
        for qengine in supported_qengines:
            with override_quantized_engine(qengine):
                # eager mode
                annotated_linear_model = AnnotatedSingleLayerLinearModel(qengine).eval()
                linear_model = SingleLayerLinearModel().eval()
                # copy the weight from eager mode so that we can
                # compare the result of the two quantized models later
                linear_model.fc1.weight = torch.nn.Parameter(annotated_linear_model.fc1.module.weight.detach())
                linear_model.fc1.bias = torch.nn.Parameter(annotated_linear_model.fc1.module.bias.detach())
                model_eager = quantize(annotated_linear_model, test_only_eval_fn,
                                       self.calib_data)

                qconfig_dict = {'': torch.quantization.get_default_qconfig(qengine)}
                model_traced = torch.jit.trace(linear_model, self.calib_data[0][0])
                model_script = torch.jit.script(linear_model)
                result_eager = model_eager(self.calib_data[0][0])
                for model_under_test in [model_traced, model_script]:
                    model_quantized = quantize_script(
                        model_under_test,
                        qconfig_dict,
                        test_only_eval_fn,
                        [self.calib_data],
                        inplace=False)
                    self.assertEqual(model_quantized(self.calib_data[0][0]), result_eager)

    def test_observer_with_ignored_function(self):
        r"""Test observers with ignored function and make sure it works in
        graph mode
        """
        if 'fbgemm' in supported_qengines:
            # eager mode
            annotated_linear_model = AnnotatedSingleLayerLinearModel('fbgemm').eval()
            for qconfig in [
                    QConfig(
                        activation=default_observer,
                        weight=default_weight_observer),
                    QConfig(
                        activation=default_histogram_observer,
                        weight=default_weight_observer),
                    QConfig(
                        activation=default_observer,
                        weight=default_per_channel_weight_observer),
            ]:
                annotated_linear_model.qconfig = qconfig
                linear_model = SingleLayerLinearModel().eval()
                # copy the weight from eager mode so that we can
                # compare the result of the two quantized models later
                linear_model.fc1.weight = torch.nn.Parameter(annotated_linear_model.fc1.module.weight.detach())
                linear_model.fc1.bias = torch.nn.Parameter(annotated_linear_model.fc1.module.bias.detach())
                model_eager = quantize(annotated_linear_model, test_only_eval_fn,
                                       self.calib_data)

                qconfig_dict = {'': qconfig}
                model_traced = torch.jit.trace(linear_model, self.calib_data[0][0])
                model_script = torch.jit.script(linear_model)
                result_eager = model_eager(self.calib_data[0][0])
                for model_under_test in [model_traced, model_script]:
                    model_quantized = quantize_script(
                        model_under_test,
                        qconfig_dict,
                        test_only_eval_fn,
                        [self.calib_data],
                        inplace=False)
                    self.assertEqual(model_quantized(self.calib_data[0][0]), result_eager)

    def test_conv(self):
        r"""Compare the result of quantizing conv layer in
        eager mode and graph mode
        """
        for qengine in supported_qengines:
            with override_quantized_engine(qengine):
                # eager mode
                annotated_conv_model = AnnotatedConvModel(qengine).eval()
                conv_model = ConvModel().eval()
                # copy the weight from eager mode so that we can
                # compare the result of the two quantized models later
                conv_model.conv.weight = torch.nn.Parameter(annotated_conv_model.conv.weight.detach())
                model_eager = quantize(annotated_conv_model, default_eval_fn,
                                       self.img_data)
                qconfig_dict = {'': torch.quantization.get_default_qconfig(qengine)}
                model_traced = torch.jit.trace(conv_model, self.img_data[0][0])
                model_script = torch.jit.script(conv_model)
                result_eager = model_eager(self.img_data[0][0])
                for model_under_test in [model_traced, model_script]:
                    model_quantized = quantize_script(
                        model_under_test,
                        qconfig_dict,
                        default_eval_fn,
                        [self.img_data],
                        inplace=False)
                    self.assertEqual(model_quantized(self.img_data[0][0]), result_eager)

    @unittest.skip("This doesn't work right now, re-enable after fold_convbn is fixed")
    def test_conv_bn(self):
        r"""Compare the result of quantizing conv + bn layer in
        eager mode and graph mode
        """
        # eager mode
        conv_model = AnnotatedConvBnModel().eval()
        conv_model_to_script = ConvBnModel().eval()
        # copy the weight from eager mode so that we can
        # compare the result of the two quantized models later
        conv_model_to_script.conv.weight = torch.nn.Parameter(conv_model.conv.weight.detach())
        fuse_modules(conv_model, ['conv', 'bn'], inplace=True)
        model_eager = quantize(conv_model, default_eval_fn,
                               self.img_data)
        qconfig_dict = {
            '': default_qconfig
        }
        model_script = quantize_script(
            torch.jit.script(conv_model_to_script),
            qconfig_dict,
            default_eval_fn,
            [self.img_data],
            inplace=False)
        result_eager = model_eager(self.img_data[0][0])
        result_script = model_script(self.img_data[0][0])
        self.assertEqual(result_eager, result_script)

    def test_nested(self):
        for qengine in supported_qengines:
            with override_quantized_engine(qengine):
                # Eager mode
                eager_model = AnnotatedNestedModel(qengine).eval()

                # Graph mode
                script_model = NestedModel().eval()
                # Copy weights for eager_model
                script_model.sub1.fc.weight = torch.nn.Parameter(eager_model.sub1.fc.weight.detach())
                script_model.sub1.fc.bias = torch.nn.Parameter(eager_model.sub1.fc.bias.detach())
                script_model.sub2.fc1.weight = torch.nn.Parameter(eager_model.sub2.fc1.module.weight.detach())
                script_model.sub2.fc1.bias = torch.nn.Parameter(eager_model.sub2.fc1.module.bias.detach())
                script_model.sub2.fc2.weight = torch.nn.Parameter(eager_model.sub2.fc2.weight.detach())
                script_model.sub2.fc2.bias = torch.nn.Parameter(eager_model.sub2.fc2.bias.detach())
                script_model.fc3.weight = torch.nn.Parameter(eager_model.fc3.module.weight.detach())
                script_model.fc3.bias = torch.nn.Parameter(eager_model.fc3.module.bias.detach())

                model_eager = quantize(eager_model, test_only_eval_fn, self.calib_data)
                qconfig_dict = {
                    'sub2.fc1': default_per_channel_qconfig if qengine == 'fbgemm' else default_qconfig,
                    'fc3': default_qconfig
                }
                model_traced = torch.jit.trace(script_model, self.calib_data[0][0])
                model_script = torch.jit.script(script_model)
                result_eager = model_eager(self.calib_data[0][0])
                for model_under_test in [model_traced, model_script]:
                    model_quantized = quantize_script(
                        model_under_test,
                        qconfig_dict,
                        test_only_eval_fn,
                        [self.calib_data],
                        inplace=False)
                    self.assertEqual(model_quantized(self.calib_data[0][0]), result_eager)

    def test_skip_quant(self):
        """ Test None qconfig
        """
        for qengine in supported_qengines:
            with override_quantized_engine(qengine):
                # Eager mode
                eager_model = AnnotatedSkipQuantModel(qengine).eval()

                # Graph mode
                script_model = SkipQuantModel().eval()
                # Copy weights for eager_model
                script_model.sub.fc1.weight = torch.nn.Parameter(eager_model.sub.module.fc1.weight.detach())
                script_model.sub.fc1.bias = torch.nn.Parameter(eager_model.sub.module.fc1.bias.detach())
                script_model.sub.fc2.weight = torch.nn.Parameter(eager_model.sub.module.fc2.weight.detach())
                script_model.sub.fc2.bias = torch.nn.Parameter(eager_model.sub.module.fc2.bias.detach())
                script_model.fc.weight = torch.nn.Parameter(eager_model.fc.weight.detach())
                script_model.fc.bias = torch.nn.Parameter(eager_model.fc.bias.detach())

                model_eager = quantize(eager_model, test_only_eval_fn, self.calib_data)
                qconfig_dict = {
                    '': torch.quantization.get_default_qconfig(qengine),
                    'fc': None
                }
                model_traced = torch.jit.trace(script_model, self.calib_data[0][0])
                model_script = torch.jit.script(script_model)
                result_eager = model_eager(self.calib_data[0][0])
                for model_under_test in [model_traced, model_script]:
                    model_quantized = quantize_script(
                        model_under_test,
                        qconfig_dict,
                        test_only_eval_fn,
                        [self.calib_data],
                        inplace=False)
                    self.assertEqual(model_quantized(self.calib_data[0][0]), result_eager)

    def test_single_linear_dynamic(self):
        r"""Compare the result of dynamic quantization of single linear layer in
        eager mode and graph mode.
        """
        for qengine in supported_qengines:
            with override_quantized_engine(qengine):
                # eager mode
                annotated_linear_model = AnnotatedSingleLayerLinearModel('qnnpack').eval()
                linear_model = SingleLayerLinearModel().eval()
                # copy the weight from eager mode so that we can
                # compare the result of the two quantized models later
                linear_model.fc1.weight = torch.nn.Parameter(annotated_linear_model.fc1.module.weight.detach())
                linear_model.fc1.bias = torch.nn.Parameter(annotated_linear_model.fc1.module.bias.detach())
                qconfig_dict = {'': default_dynamic_qconfig}
                model_eager = quantize_dynamic(annotated_linear_model, qconfig_dict)

                model_traced = torch.jit.trace(linear_model, self.calib_data[0][0])
                model_script = torch.jit.script(linear_model)
                result_eager = model_eager(self.calib_data[0][0])

                for model_under_test in [model_traced, model_script]:
                    model_quantized = quantize_dynamic_script(
                        model_under_test,
                        qconfig_dict,
                        [self.calib_data[0][0]])
                    self.assertEqual(model_quantized(self.calib_data[0][0]), result_eager)

                    # Check to make sure choose_qparams->quant->dequant->linear is numerically
                    # equivalent to the final quantized model.
                    model_fake_quantized = quantize_dynamic_script(
                        model_under_test,
                        qconfig_dict,
                        [self.calib_data[0][0]],
                        debug=True)
                    self.assertEqual(model_fake_quantized(self.calib_data[0][0]), result_eager)


class TestFunctionalModule(QuantizationTestCase):
    # Histogram Observers are slow, so have no-deadline to ensure test doesn't time out
    @given(train_mode=st.booleans())
    def test_functional_module(self, train_mode):
        model = ModelWithFunctionals()
        x = torch.rand(10, 1, dtype=torch.float)
        xq = torch.quantize_per_tensor(x, 0.01, 30, torch.quint8)
        self.checkScriptable(model, [(x, x)], check_save_load=True)
        if train_mode:
            model.qconfig = torch.quantization.get_default_qat_qconfig('fbgemm')
            model = prepare_qat(model)
        else:
            model.qconfig = torch.quantization.get_default_qconfig('qnnpack')
            model = prepare(model)
        # Check if observers and quant/dequant nodes are inserted
        self.checkNoPrepModules(model)
        self.checkObservers(model)
        # Calibrate
        model(xq.dequantize())
        model = convert(model)

        def checkQuantized(model):
            self.checkNoPrepModules(model)
            self.assertEqual(type(model.myadd), torch.nn.quantized.QFunctional)
            self.assertEqual(type(model.mycat), torch.nn.quantized.QFunctional)
            self.assertEqual(type(model.myadd_relu), torch.nn.quantized.QFunctional)

        checkQuantized(model)
        self.checkScriptable(model, [(xq, xq)], check_save_load=True)

@unittest.skipUnless('fbgemm' in torch.backends.quantized.supported_engines,
                     " Quantized operations require FBGEMM. FBGEMM is only optimized for CPUs"
                     " with instruction set support avx2 or newer.")
class TestFusion(QuantizationTestCase):
    def test_fuse_module_train(self):
        model = ModelForFusion(default_qat_qconfig).train()
        # Test step by step fusion
        model = fuse_modules(model, ['conv1', 'bn1', 'relu1'])
        model = fuse_modules(model, ['sub1.conv', 'sub1.bn'])
        self.assertEqual(type(model.conv1), nni.ConvBnReLU2d,
                         "Fused Conv + BN + Relu first layer")
        self.assertEqual(type(model.bn1), torch.nn.Identity,
                         "Fused Conv + BN + Relu (skipped BN)")
        self.assertEqual(type(model.relu1), torch.nn.Identity,
                         "Fused Conv + BN + Relu (skipped Relu)")

        self.assertEqual(type(model.sub1.conv), nni.ConvBn2d,
                         "Fused submodule Conv + BN")
        self.assertEqual(type(model.sub1.bn), torch.nn.Identity,
                         "Fused submodule Conv + BN (skipped BN)")
        self.assertEqual(type(model.sub2.conv), torch.nn.Conv2d,
                         "Non-fused submodule Conv")
        self.assertEqual(type(model.sub2.relu), torch.nn.ReLU,
                         "Non-fused submodule ReLU")
        model = prepare_qat(model)
        self.checkObservers(model)

        def checkQAT(model):
            self.assertEqual(type(model.conv1), nniqat.ConvBnReLU2d)
            self.assertEqual(type(model.bn1), nn.Identity)
            self.assertEqual(type(model.relu1), nn.Identity)
            self.assertEqual(type(model.sub1.conv), nniqat.ConvBn2d)
            self.assertEqual(type(model.sub1.bn), nn.Identity)
            self.assertEqual(type(model.sub2.conv), nn.Conv2d)
            self.assertEqual(type(model.sub2.relu), nn.ReLU)

        checkQAT(model)
        test_only_train_fn(model, self.img_data)
        model = convert(model)

        def checkQuantized(model):
            self.assertEqual(type(model.conv1), nniq.ConvReLU2d)
            self.assertEqual(type(model.bn1), nn.Identity)
            self.assertEqual(type(model.relu1), nn.Identity)
            self.assertEqual(type(model.sub1.conv), nnq.Conv2d)
            self.assertEqual(type(model.sub1.bn), nn.Identity)
            self.assertEqual(type(model.sub2.conv), nn.Conv2d)
            self.assertEqual(type(model.sub2.relu), nn.ReLU)
            test_only_eval_fn(model, self.img_data)
        checkQuantized(model)

        model = ModelForFusion(default_qat_qconfig).train()
        model = fuse_modules(model, [['conv1', 'bn1', 'relu1'],
                             ['sub1.conv', 'sub1.bn']])
        model = quantize_qat(model, test_only_train_fn, self.img_data)
        checkQuantized(model)


    def test_fuse_module_eval(self):
        model = ModelForFusion(default_qconfig)
        model.eval()
        model = fuse_modules(model, [['conv1', 'bn1', 'relu1'] ,
                             ['conv2', 'relu2'],
                             ['bn2', 'relu3'],
                             ['sub1.conv', 'sub1.bn']])
        self.assertEqual(type(model.conv1), nni.ConvReLU2d,
                         "Fused Conv + BN + Relu first layer (BN is folded)")
        self.assertEqual(type(model.conv1[0]), nn.Conv2d,
                         "Fused Conv + BN + Relu (Conv + folded BN only)")
        self.assertEqual(type(model.conv1[1]), nn.ReLU,
                         "Fused Conv + BN + Relu second layer (Relu only)")
        self.assertEqual(type(model.bn1), nn.Identity,
                         "Fused Conv + BN + Relu second layer (Skipped BN)")
        self.assertEqual(type(model.relu1), nn.Identity,
                         "Fused Conv + BN + Relu second layer (Skipped Relu)")
        self.assertEqual(type(model.conv2), nni.ConvReLU3d,
                         "Fused Conv + BN + Relu first layer (BN is folded)")
        self.assertEqual(type(model.bn2), nni.BNReLU3d,
                         "Fused BN + Relu first layer (Relu is folded))")
        self.assertEqual(type(model.relu3), nn.Identity,
                         "Fused BN + Relu second layer (Skipped Relu)")
        self.assertEqual(type(model.conv2[0]), nn.Conv3d,
                         "Fused Conv + BN + Relu (Conv + folded BN only)")
        self.assertEqual(type(model.conv2[1]), nn.ReLU,
                         "Fused Conv + BN + Relu second layer (Relu only)")
        self.assertEqual(type(model.relu2), nn.Identity,
                         "Fused Conv + BN + Relu second layer (Skipped Relu)")

        self.assertEqual(type(model.sub1.conv), nn.Conv2d,
                         "Fused submodule Conv + folded BN")
        self.assertEqual(type(model.sub1.bn), nn.Identity,
                         "Fused submodule (skipped BN)")
        self.assertEqual(type(model.sub2.conv), nn.Conv2d,
                         "Non-fused submodule Conv")
        self.assertEqual(type(model.sub2.relu), torch.nn.ReLU,
                         "Non-fused submodule ReLU")

        model = prepare(model)
        self.checkObservers(model)
        test_only_eval_fn(model, self.img_data)
        model = convert(model)

        def checkQuantized(model):
            self.assertEqual(type(model.conv1), nniq.ConvReLU2d)
            self.assertEqual(type(model.bn1), nn.Identity)
            self.assertEqual(type(model.relu1), nn.Identity)
            self.assertEqual(type(model.sub1.conv), nnq.Conv2d)
            self.assertEqual(type(model.sub1.bn), nn.Identity)
            self.assertEqual(type(model.sub2.conv), nn.Conv2d)
            self.assertEqual(type(model.sub2.relu), nn.ReLU)
            self.assertEqual(type(model.bn2), nniq.BNReLU3d)
            test_only_eval_fn(model, self.img_data)
        checkQuantized(model)

        model = ModelForFusion(default_qconfig).eval()
        model = fuse_modules(model, [['conv1', 'bn1', 'relu1'],
                             ['conv2', 'relu2'],
                             ['bn2', 'relu3'],
                             ['sub1.conv', 'sub1.bn']])
        model = quantize(model, test_only_eval_fn, self.img_data)
        checkQuantized(model)

    def test_fusion_sequential_model_train(self):
        for qengine in supported_qengines:
            with override_quantized_engine(qengine):
                model = ModelWithSequentialFusion().train()
                model.to(torch.float)
                fuse_modules(model, [['conv1', 'relu1'] ,
                                     ['features.0.0', 'features.0.1', 'features.0.2'],
                                     ['features.1.0', 'features.1.1', 'features.1.2'],
                                     ['features.2.0', 'features.2.1', 'features.2.2'],
                                     ['classifier.0', 'classifier.1']], inplace=True)
                self.assertEqual(type(model.conv1), nni.ConvReLU2d,
                                 "Fused Conv + Relu: nni.ConvReLU2d")
                self.assertEqual(type(model.conv1[0]), nn.Conv2d,
                                 "Fused Conv + Relu: Conv2d")
                self.assertEqual(type(model.conv1[1]), nn.ReLU,
                                 "Fused Conv + Relu: Relu")
                self.assertEqual(type(model.relu1), nn.Identity,
                                 "Fused Conv + Relu: Identity")
                for i in range(3):
                    self.assertEqual(type(model.features[i][0]), nni.ConvBnReLU2d,
                                     "Fused submodule Conv + folded BN")
                    self.assertEqual(type(model.features[i][1]), nn.Identity,
                                     "Fused submodule (skipped BN)")
                    self.assertEqual(type(model.features[i][2]), nn.Identity,
                                     "Non-fused submodule Conv")
                self.assertEqual(type(model.classifier[0]), nni.LinearReLU)
                self.assertEqual(type(model.classifier[1]), nn.Identity)
                model.qconfig = torch.quantization.get_default_qat_qconfig(qengine)
                prepare_qat(model, inplace=True)
                self.checkObservers(model)
                model(self.img_data[0][0])


                def checkQAT(model):
                    self.assertEqual(type(model.conv1), nniqat.ConvReLU2d)
                    self.assertEqual(type(model.relu1), nn.Identity)
                for i in range(3):
                    self.assertEqual(type(model.features[i][0]), nniqat.ConvBnReLU2d,
                                     "Fused submodule Conv + folded BN")
                    self.assertEqual(type(model.features[i][1]), nn.Identity,
                                     "Fused submodule (skipped BN)")
                    self.assertEqual(type(model.features[i][2]), nn.Identity,
                                     "Non-fused submodule Conv")
                self.assertEqual(type(model.classifier[0]), nniqat.LinearReLU)
                self.assertEqual(type(model.classifier[1]), nn.Identity)

                checkQAT(model)
                model(self.img_data[1][0])
                convert(model, inplace=True)
                model(self.img_data[1][0])
                self.checkModelWithSequentialQuantized(model)

    def test_fusion_sequential_model_eval(self):
        for qengine in supported_qengines:
            with override_quantized_engine(qengine):
                model = ModelWithSequentialFusion().eval()
                model.to(torch.float)
                fuse_modules(model, [['conv1', 'relu1'] ,
                                     ['features.0.0', 'features.0.1', 'features.0.2'],
                                     ['features.1.0', 'features.1.1', 'features.1.2'],
                                     ['features.2.0', 'features.2.1', 'features.2.2'],
                                     ['classifier.0', 'classifier.1']], inplace=True)
                self.assertEqual(type(model.conv1), nni.ConvReLU2d,
                                 "Fused Conv + Relu: nni.ConvReLU2d")
                self.assertEqual(type(model.conv1[0]), nn.Conv2d,
                                 "Fused Conv + Relu: Conv2d")
                self.assertEqual(type(model.conv1[1]), nn.ReLU,
                                 "Fused Conv + Relu: Relu")
                self.assertEqual(type(model.relu1), nn.Identity,
                                 "Fused Conv + Relu: Identity")
                for i in range(3):
                    self.assertEqual(type(model.features[i][0]), nni.ConvReLU2d,
                                     "Fused submodule Conv + folded BN")
                    self.assertEqual(type(model.features[i][1]), nn.Identity,
                                     "Fused submodule (skipped BN)")
                    self.assertEqual(type(model.features[i][2]), nn.Identity,
                                     "Non-fused submodule Conv")
                self.assertEqual(type(model.classifier[0]), nni.LinearReLU)
                self.assertEqual(type(model.classifier[1]), nn.Identity)
                model.qconfig = torch.quantization.get_default_qconfig(qengine)
                prepare(model, inplace=True)
                self.checkObservers(model)
                model(self.img_data[0][0])
                convert(model, inplace=True)
                model(self.img_data[1][0])
                self.checkModelWithSequentialQuantized(model)

    def checkModelWithSequentialQuantized(self, model):
        self.assertEqual(type(model.conv1), nniq.ConvReLU2d)
        self.assertEqual(type(model.relu1), nn.Identity)
        for i in range(3):
            self.assertEqual(type(model.features[i][0]), nniq.ConvReLU2d)
            self.assertEqual(type(model.features[i][1]), nn.Identity)
            self.assertEqual(type(model.features[i][2]), nn.Identity)
        self.assertEqual(type(model.classifier[0]), nniq.LinearReLU)
        self.assertEqual(type(model.classifier[1]), nn.Identity)

    def test_fusion_conv_with_bias(self):
        for qengine in supported_qengines:
            with override_quantized_engine(qengine):
                model = ModelForFusionWithBias().train()
                # output with no fusion.
                out_ref = model(self.img_data[0][0])

                model.qconfig = QConfig(activation=torch.nn.Identity,
                                        weight=torch.nn.Identity)
                model = fuse_modules(model, [["conv1", "bn1", "relu1"],
                                             ["conv2", "bn2"]])
                prep_model = prepare_qat(model, inplace=False)
                # output with fusion but no observers.
                out_fused = prep_model(self.img_data[0][0])
                self.assertEqual(out_ref, out_fused)

                model.qconfig = torch.quantization.get_default_qconfig(qengine)
                prepare_qat(model, inplace=True)

                model(self.img_data[0][0])

                def checkQAT(model):
                    self.assertEqual(type(model.conv1), nniqat.ConvBnReLU2d)
                    self.assertEqual(type(model.bn1), nn.Identity)
                    self.assertEqual(type(model.relu1), nn.Identity)
                    self.assertEqual(type(model.conv2), nniqat.ConvBn2d)
                    self.assertEqual(type(model.bn2), nn.Identity)

                checkQAT(model)

class TestModelNumerics(QuantizationTestCase):
    def test_float_quant_compare_per_tensor(self):
        for qengine in supported_qengines:
            with override_quantized_engine(qengine):
                torch.manual_seed(42)
                my_model = ModelMultipleOps().to(torch.float32)
                my_model.eval()
                calib_data = torch.rand(1024, 3, 15, 15, dtype=torch.float32)
                eval_data = torch.rand(1, 3, 15, 15, dtype=torch.float32)
                out_ref = my_model(eval_data)
                qModel = torch.quantization.QuantWrapper(my_model)
                qModel.eval()
                qModel.qconfig = torch.quantization.default_qconfig
                torch.quantization.fuse_modules(qModel.module, [['conv1', 'bn1', 'relu1']], inplace=True)
                torch.quantization.prepare(qModel, inplace=True)
                qModel(calib_data)
                torch.quantization.convert(qModel, inplace=True)
                out_q = qModel(eval_data)
                SQNRdB = 20 * torch.log10(torch.norm(out_ref) / torch.norm(out_ref - out_q))
                # Quantized model output should be close to floating point model output numerically
                # Setting target SQNR to be 30 dB so that relative error is 1e-3 below the desired
                # output
                self.assertGreater(SQNRdB, 30, msg='Quantized model numerics diverge from float, expect SQNR > 30 dB')

    def test_float_quant_compare_per_channel(self):
        # Test for per-channel Quant
        torch.manual_seed(67)
        my_model = ModelMultipleOps().to(torch.float32)
        my_model.eval()
        calib_data = torch.rand(2048, 3, 15, 15, dtype=torch.float32)
        eval_data = torch.rand(10, 3, 15, 15, dtype=torch.float32)
        out_ref = my_model(eval_data)
        q_model = torch.quantization.QuantWrapper(my_model)
        q_model.eval()
        q_model.qconfig = torch.quantization.default_per_channel_qconfig
        torch.quantization.fuse_modules(q_model.module, [['conv1', 'bn1', 'relu1']], inplace=True)
        torch.quantization.prepare(q_model)
        q_model(calib_data)
        torch.quantization.convert(q_model)
        out_q = q_model(eval_data)
        SQNRdB = 20 * torch.log10(torch.norm(out_ref) / torch.norm(out_ref - out_q))
        # Quantized model output should be close to floating point model output numerically
        # Setting target SQNR to be 35 dB
        self.assertGreater(SQNRdB, 35, msg='Quantized model numerics diverge from float, expect SQNR > 35 dB')

    def test_fake_quant_true_quant_compare(self):
        for qengine in supported_qengines:
            with override_quantized_engine(qengine):
                torch.manual_seed(67)
                my_model = ModelMultipleOpsNoAvgPool().to(torch.float32)
                calib_data = torch.rand(2048, 3, 15, 15, dtype=torch.float32)
                eval_data = torch.rand(10, 3, 15, 15, dtype=torch.float32)
                my_model.eval()
                out_ref = my_model(eval_data)
                fq_model = torch.quantization.QuantWrapper(my_model)
                fq_model.train()
                fq_model.qconfig = torch.quantization.default_qat_qconfig
                torch.quantization.fuse_modules(fq_model.module, [['conv1', 'bn1', 'relu1']], inplace=True)
                torch.quantization.prepare_qat(fq_model)
                fq_model.eval()
                fq_model.apply(torch.quantization.disable_fake_quant)
                fq_model.apply(torch.nn.intrinsic.qat.freeze_bn_stats)
                fq_model(calib_data)
                fq_model.apply(torch.quantization.enable_fake_quant)
                fq_model.apply(torch.quantization.disable_observer)
                out_fq = fq_model(eval_data)
                SQNRdB = 20 * torch.log10(torch.norm(out_ref) / torch.norm(out_ref - out_fq))
                # Quantized model output should be close to floating point model output numerically
                # Setting target SQNR to be 35 dB
                self.assertGreater(SQNRdB, 35, msg='Quantized model numerics diverge from float, expect SQNR > 35 dB')
                torch.quantization.convert(fq_model)
                out_q = fq_model(eval_data)
                SQNRdB = 20 * torch.log10(torch.norm(out_fq) / (torch.norm(out_fq - out_q) + 1e-10))
                self.assertGreater(SQNRdB, 60, msg='Fake quant and true quant numerics diverge, expect SQNR > 60 dB')

    # Test to compare weight only quantized model numerics and
    # activation only quantized model numerics with float
    def test_weight_only_activation_only_fakequant(self):
        for qengine in supported_qengines:
            with override_quantized_engine(qengine):
                torch.manual_seed(67)
                calib_data = torch.rand(2048, 3, 15, 15, dtype=torch.float32)
                eval_data = torch.rand(10, 3, 15, 15, dtype=torch.float32)
                qconfigset = set([torch.quantization.default_weight_only_qconfig,
                                  torch.quantization.default_activation_only_qconfig])
                SQNRTarget = [35, 45]
                for idx, qconfig in enumerate(qconfigset):
                    my_model = ModelMultipleOpsNoAvgPool().to(torch.float32)
                    my_model.eval()
                    out_ref = my_model(eval_data)
                    fq_model = torch.quantization.QuantWrapper(my_model)
                    fq_model.train()
                    fq_model.qconfig = qconfig
                    torch.quantization.fuse_modules(fq_model.module, [['conv1', 'bn1', 'relu1']], inplace=True)
                    torch.quantization.prepare_qat(fq_model)
                    fq_model.eval()
                    fq_model.apply(torch.quantization.disable_fake_quant)
                    fq_model.apply(torch.nn.intrinsic.qat.freeze_bn_stats)
                    fq_model(calib_data)
                    fq_model.apply(torch.quantization.enable_fake_quant)
                    fq_model.apply(torch.quantization.disable_observer)
                    out_fq = fq_model(eval_data)
                    SQNRdB = 20 * torch.log10(torch.norm(out_ref) / torch.norm(out_ref - out_fq))
                    self.assertGreater(SQNRdB, SQNRTarget[idx], msg='Quantized model numerics diverge from float')

if __name__ == '__main__':
    raise RuntimeError("This test file is not meant to be run directly, use:\n\n"
                       "\tpython test/test_quantization.py TESTNAME\n\n"
                       "instead.")<|MERGE_RESOLUTION|>--- conflicted
+++ resolved
@@ -6,43 +6,6 @@
 import torch.nn.intrinsic.quantized as nniq
 import torch.nn.intrinsic.qat as nniqat
 from torch.nn.utils.rnn import PackedSequence
-<<<<<<< HEAD
-from torch.quantization import \
-    get_observer_dict, default_weight_observer, \
-    quantize, prepare, convert, prepare_qat, quantize_qat, fuse_modules, \
-    quantize_dynamic, default_qconfig, default_debug_qconfig, default_qat_qconfig, \
-    default_dynamic_qconfig, per_channel_dynamic_qconfig, HistogramObserver, MinMaxObserver, \
-    PerChannelMinMaxObserver, RecordingObserver, MovingAverageMinMaxObserver, \
-    MovingAveragePerChannelMinMaxObserver, QuantWrapper, default_eval_fn, \
-    float16_dynamic_qconfig, MinMaxDynamicQuantObserver
-
-from torch.quantization import QConfig
-from torch.quantization import default_histogram_observer
-from torch.quantization import default_observer
-from torch.quantization import default_per_channel_weight_observer
-from torch.quantization import default_per_channel_qconfig
-from torch.quantization._quantize_script import quantize_script, quantize_dynamic_script
-
-from torch.testing._internal.common_utils import TEST_WITH_UBSAN, IS_WINDOWS, IS_PPC, IS_MACOS
-from torch.testing._internal.common_quantization import QuantizationTestCase, \
-    AnnotatedSingleLayerLinearModel, SingleLayerLinearModel, \
-    AnnotatedConvModel, ConvModel, \
-    AnnotatedConvBnModel, ConvBnModel, \
-    SkipQuantModel, QuantStubModel, \
-    ModelForFusion, ModelWithSequentialFusion, ManualLinearQATModel, ManualConvLinearQATModel, \
-    ModelWithFunctionals, \
-    test_only_eval_fn, test_only_train_fn, \
-    prepare_dynamic, convert_dynamic, SingleLayerLinearDynamicModel, \
-    TwoLayerLinearModel, NestedModel, ResNetBase, LSTMDynamicModel, \
-    ModelWithNoQconfigPropagation, ModelForFusionWithBias, \
-    ActivationsTestModel, ActivationsQATTestModel, NormalizationTestModel
-
-from torch.testing._internal.common_quantization import AnnotatedTwoLayerLinearModel, AnnotatedNestedModel, \
-    AnnotatedSubNestedModel, AnnotatedCustomConfigNestedModel
-from torch.testing._internal.common_quantization import AnnotatedSkipQuantModel
-
-from torch.testing._internal.common_quantized import override_quantized_engine
-=======
 from torch.quantization import (
     quantize,
     prepare,
@@ -116,7 +79,6 @@
     override_quantized_engine,
     supported_qengines,
 )
->>>>>>> 564de515
 from hypothesis import given
 from hypothesis import strategies as st
 import torch.testing._internal.hypothesis_utils as hu
@@ -763,149 +725,6 @@
 
         ref_out, ref_hid = ref(x, hiddens)
 
-<<<<<<< HEAD
-        for qengine in ['fbgemm', 'qnnpack']:
-            if qengine == 'qnnpack':
-                if IS_PPC or TEST_WITH_UBSAN or IS_MACOS or IS_WINDOWS:
-                    continue
-            with override_quantized_engine(qengine):
-                if qengine in torch.backends.quantized.supported_engines:
-                    for dtype in [torch.qint8, torch.float16]:
-                        if dtype == torch.float16 and qengine == "qnnpack":
-                            # fp16 dynamic quant is not supported for qnnpack
-                            continue
-                        model_quantized = quantize_dynamic(model=model, dtype=dtype)
-
-                        # Smoke test extra reprs
-                        self.assertTrue('DynamicQuantizedLSTM' in str(model_quantized))
-                        cell_quantized = model_quantized.lstm
-
-                        assert type(cell_quantized) == torch.nn.quantized.dynamic.LSTM, \
-                            'torch.nn.LSTM should be converted to torch.nn.quantized.dynamic.LSTM after quantize_dynamic'
-
-                        # Compare int8/fp16 quantized to unquantized
-                        output_quantized, final_hiddens_quantized = cell_quantized(x, hiddens)
-
-                        torch.testing.assert_allclose(output_quantized, ref_out)
-                        self.assertEqual(output_quantized, ref_out)
-                        for out_val, ref_val in zip(final_hiddens_quantized, ref_hid):
-                            torch.testing.assert_allclose(out_val, ref_val)
-
-                        if dtype == torch.qint8:
-                            # TODO: Revisit serialization tests once torchbind support lands
-
-                            class ScriptWrapper(torch.nn.Module):
-                                def __init__(self, cell):
-                                    super(ScriptWrapper, self).__init__()
-                                    self.cell = cell
-
-                                def forward(self, x, hiddens):
-                                    # type: (torch.Tensor, Tuple[torch.Tensor, torch.Tensor])
-                                    # -> Tuple[torch.Tensor, Tuple[torch.Tensor, torch.Tensor]]
-                                    return self.cell(x, hiddens)
-
-                            # TODO: TorchScript overloads don't work without this wrapper
-                            cell_script = torch.jit.script(ScriptWrapper(cell_quantized))
-                            out_script, hid_script = cell_script(x, hiddens)
-                            self.assertEqual(len(out_script), len(ref_out))
-                            for out_val, ref_val in zip(out_script, ref_out):
-                                torch.testing.assert_allclose(out_val, ref_val)
-
-                            # Test save/load
-                            b = io.BytesIO()
-                            torch.jit.save(cell_script, b)
-                            b.seek(0)
-                            loaded = torch.jit.load(b)
-                            out_loaded, hid_loaded = loaded(x, hiddens)
-                            for loaded_val, ref_val in zip(out_loaded, ref_out):
-                                torch.testing.assert_allclose(loaded_val, ref_val)
-
-                            # Test tracing
-                            # TODO: TorchScript overloads don't work without this wrapper
-                            cell_trace = torch.jit.trace(ScriptWrapper(cell_quantized), (x, (hx, cx)))
-                            out_script, hid_script = cell_trace(x, hiddens)
-                            for out_val, ref_val in zip(out_script, ref_out):
-                                torch.testing.assert_allclose(out_val, ref_val)
-                            # Test save/load
-                            b = io.BytesIO()
-                            torch.jit.save(cell_trace, b)
-                            b.seek(0)
-                            loaded = torch.jit.load(b)
-                            out_loaded, hid_loaded = loaded(x, hiddens)
-                            for loaded_val, ref_val in zip(out_loaded, ref_out):
-                                torch.testing.assert_allclose(loaded_val, ref_val)
-
-
-                            class ScriptWrapperPacked(torch.nn.Module):
-                                def __init__(self, cell):
-                                    super(ScriptWrapperPacked, self).__init__()
-                                    self.cell = cell
-
-                                def forward(self,
-                                            x,  # type: PackedSequence
-                                            hiddens  # type: Tuple[torch.Tensor, torch.Tensor]
-                                            ):
-                                    # type: (...) -> Tuple[PackedSequence, Tuple[torch.Tensor, torch.Tensor]]
-                                    return self.cell(x, hiddens)
-
-                            cell_packed = torch.jit.script(ScriptWrapperPacked(cell_quantized))
-                            packed_input = torch.nn.utils.rnn.pack_padded_sequence(x, torch.tensor([10, 5, 2]))
-                            ref_out_packed, ref_hid_packed = ref(packed_input, hiddens)
-                            output_packed, hiddens_packed = cell_packed(packed_input, hiddens)
-
-                            for packed_val, ref_val in zip(output_packed, ref_out_packed):
-                                if isinstance(packed_val, torch.Tensor):
-                                    torch.testing.assert_allclose(packed_val, ref_val)
-                                else:
-                                    self.assertEqual(packed_val, ref_val)
-
-                            # Test save/load
-                            b = io.BytesIO()
-                            torch.jit.save(cell_packed, b)
-                            b.seek(0)
-                            loaded_packed = torch.jit.load(b)
-                            out_loaded_packed, hid_loaded_packed = loaded_packed(packed_input, hiddens)
-                            for packed_val, ref_val in zip(out_loaded_packed, ref_out_packed):
-                                if isinstance(packed_val, torch.Tensor):
-                                    torch.testing.assert_allclose(packed_val, ref_val)
-                                else:
-                                    self.assertEqual(packed_val, ref_val)
-
-
-    def test_default_quantized_lstm(self):
-        for qengine in ['fbgemm', 'qnnpack']:
-            if qengine == 'qnnpack':
-                if IS_PPC or TEST_WITH_UBSAN or IS_MACOS or IS_WINDOWS:
-                    continue
-            with override_quantized_engine(qengine):
-                if qengine in torch.backends.quantized.supported_engines:
-
-                    # Test default instantiation
-                    seq_len = 128
-                    batch = 16
-                    input_size = 3
-                    hidden_size = 7
-                    num_layers = 2
-                    bias = True
-                    bidirectional = False
-
-                    x = torch.rand(seq_len, batch, input_size)
-                    h = torch.rand(num_layers * (bidirectional + 1), batch, hidden_size)
-                    c = torch.rand(num_layers * (bidirectional + 1), batch, hidden_size)
-
-                    dtype = torch.qint8
-
-                    cell_dq = torch.nn.quantized.dynamic.LSTM(input_size=input_size,
-                                                              hidden_size=hidden_size,
-                                                              num_layers=num_layers,
-                                                              bias=bias,
-                                                              batch_first=False,
-                                                              dropout=0.0,
-                                                              bidirectional=bidirectional,
-                                                              dtype=dtype)
-
-                    y, (h, c) = cell_dq(x, (h, c))
-=======
         for qengine in supported_qengines:
             with override_quantized_engine(qengine):
                 for dtype in [torch.qint8, torch.float16]:
@@ -1039,7 +858,6 @@
 
                 y, (h, c) = cell_dq(x, (h, c))
 
->>>>>>> 564de515
 
 class TestQuantizationAwareTraining(QuantizationTestCase):
     def test_manual(self):
