import collections
import dataclasses
import warnings
from contextlib import contextmanager, nullcontext
from dataclasses import dataclass
from enum import Enum
from functools import wraps
from typing import Any, Callable, Dict, List, Optional, Tuple, Union
from torch.fx.experimental.proxy_tensor import is_sym_node

import torch
import torch.fx.traceback as fx_traceback
import torch.nn as nn
import torch.utils._pytree as pytree
import torch.utils.dlpack
from torch import Tensor
from torch._subclasses import FakeTensorMode, CrossRefFakeMode
from torch.fx import immutable_collections, Interpreter
from torch.fx.experimental.symbolic_shapes import ShapeEnv
from torch.multiprocessing.reductions import StorageWeakRef
from torch.nn.utils import stateless

from functorch import make_fx
from torch._dispatch.python import enable_python_dispatcher
from . import config
from .named_members_polyfill import _named_buffers, _named_parameters
from .partitioners import default_partition

try:
    from torchdynamo import disable as disable_torchdynamo
except ImportError:

    def disable_torchdynamo(x):
        return x
<<<<<<< HEAD
        
from torch._dynamo.utils import fake_mode_from_tensors
=======
>>>>>>> 1588ea0d

try:
    from torch._dynamo.utils import dynamo_timed
except ImportError:

    def dynamo_timed(x):
        return x

MutationType = Enum("MutationType", ("none", "metadata_only", "data"))
OutputType = Enum("OutputType", ("non_alias", "alias_of_input", "alias_of_intermediate"))

pytree._register_pytree_node(
    immutable_collections.immutable_list,
    lambda x: (list(x), None),
    lambda x, c: immutable_collections.immutable_list(x),
)
pytree._register_pytree_node(
    immutable_collections.immutable_dict,
    lambda x: (list(x.values()), list(x.keys())),
    lambda x, c: immutable_collections.immutable_dict(
        {key: value for key, value in zip(c, x)}
    ),
)

aten = torch.ops.aten


KNOWN_TYPES = [torch.Tensor, int, str, float, bool, torch.SymInt, torch.SymFloat]

@contextmanager
def preserve_rng_state():
    rng_state = torch.clone(torch.random.get_rng_state())
    if torch.cuda.is_available():
        cuda_rng_state = torch.clone(torch.cuda.get_rng_state())
    try:
        yield
    finally:
        torch.random.set_rng_state(rng_state)
        if torch.cuda.is_available():
            torch.cuda.set_rng_state(cuda_rng_state)


# Set up hooks so that during backward the fx's stack_trace is properly set
callback_set = False


def setup_stacktrace_preservation_hooks(roots: List):
    def iter_graph(roots):
        if not roots:
            return
        seen = set()
        q = collections.deque()
        for node in roots:
            if node is not None:
                seen.add(node)
                q.append(node)

        while q:
            node = q.popleft()
            for fn, _idx in node.next_functions:
                if fn in seen or fn is None:
                    continue
                seen.add(fn)
                q.append(fn)

            yield node

    def get_callback(saved_stack_):
        def callback():
            global callback_set
            fx_traceback.set_stack_trace(saved_stack_)
            callback_set = False

        return callback

    def get_prehook(stack_):
        def prehook(grad_output):
            global callback_set

            if not callback_set:
                torch.autograd.variable.Variable._execution_engine.queue_callback(
                    get_callback(fx_traceback.format_stack())
                )
                callback_set = True

            fx_traceback.set_stack_trace(stack_)

        return prehook

    def get_posthook(special_stack_):
        def posthook(grad_input, grad_output):
            fx_traceback.set_stack_trace(special_stack_)

        return posthook

    for node in iter_graph(roots):
        forward_node_stack = node.metadata.get("traceback_", [])
        node.register_prehook(get_prehook(forward_node_stack))

        special_stack = forward_node_stack.copy()
        special_stack.append(
            "Gradient addition node due to multiple use of tensor around:"
        )
        node.register_hook(get_posthook(special_stack))

# This class tells us about a user's forward output that is an alias.
# It can be an alias of either a user forward input, of of a graph intermediate.
@dataclass(frozen=True)
class OutputAliasInfo:
    # Tells us if this output is:
    # (1) a regular (non-aliased) output
    # (2) an alias of a forward input
    # (2) an alias of an intermediate (aka an alias of an output of the inner traced forward)
    output_type: OutputType
    # If (1) above, then
    # - Tells us that the base of this alias is user_fwd_input[base_idx]
    #   (This is an index into the inputs *before* we make synthetic bases)
    # If (2) above, then
    # - Tells us that the base of this alias is traced_fwd_outputs[base_idx]
    #   here, this refers to the index of the *direct* traced
    base_idx: int
    # sizes, strides and storage offset of the aliased output are all returned as actual (sym)ints
    # in the compiled forward. These indices tell us where in the forward outputs to grab them.
    sizes_idx: Optional[int]
    strides_idx: Optional[int]
    storage_offset_idx: Optional[int]
    # We store the actual output alias that we traced in the forward (should be a fake tensor)
    # to grab any other non-symbolic properties on the output alias, like requires_grad.
    # It's optional here, for cases where the user directly returns an input as an output.
    # If output_type == non_alias, then these fields are also always None.
    tensor_meta: Optional[Tensor]

# This class tells us about how to perform a metadata mutation on forward inputs.
# it only applies to forward inputs that experience metadata-only mutations
@dataclass(frozen=True)
class InputAliasInfo:
    # This object gives us information about how to perform a metadata-mutation
    # on original_fwd_inputs[base_idx]
    #   (This is an index into the inputs *before* we make synthetic bases)
    base_idx: int
    # sizes, strides and storage offset of the aliased output are all returned as actual (sym)ints
    # in the compiled forward. These indices tell us where in the forward outputs to grab them.
    sizes_idx: int
    strides_idx: int
    storage_offset_idx: int
    # We store the actual output alias that we traced in the forward (should be a fake tensor)
    # to grab any other non-symbolic properties on the output alias, like requires_grad.
    tensor_meta: Tensor

# This class encapsulates all aliasing + mutation info we need about the forward graph
# See a more detailed overview of the edge case handling at
# https://docs.google.com/document/d/19UoIh_SVrMy_b2Sx5ZaeOJttm6P0Qmyss2rdBuyfoic/edit
@dataclass(frozen=True)
class ViewAndMutationMeta:
    # length: # user forward inputs
    # For every input, tells us whether the input:
    # (a) is not mutated
    # (b) only metadata is mutated
    # (c) data (and maybe metadta) is mutated
    mutated_input_info: List[MutationType]
    # length: (# inputs of the user forward)
    # metadata_mutation_input_info[i] is not None <====> mutated_input_info[i] == MutationType.metadata_only
    # We stash the updated FakeTensor that we traced with in the forward in here,
    # that way we can use it to replay the metadata mutation
    metadata_mutation_input_info: List[Optional[InputAliasInfo]]
    # length: # outputs in the compiled forward (not including output alias symints). Equal to:
    # length: (# inputs w data mutations) + (# outputs that don't alias inputs)
    # For every output *and* mutated input returned from the forward,
    # tells us whether or not the output should require gradients or not
    requires_grad_out_info: List[bool]
    # length: # fw outputs
    aliased_output_info: List[OutputAliasInfo]

def gen_alias_from_base(aliased_base_tensor, size, stride, storage_offset, target_meta_tensor):
    # handle R2C and C2R
    if aliased_base_tensor.is_complex() and not target_meta_tensor.is_complex():
        aliased_out = torch.view_as_real(aliased_base_tensor).as_strided(size, stride, storage_offset)
    elif not aliased_base_tensor.is_complex() and target_meta_tensor.is_complex():
        aliased_out = torch.view_as_complex(aliased_base_tensor).as_strided(size, stride, storage_offset)
    else:
        aliased_out = aliased_base_tensor.as_strided(size, stride, storage_offset)
    # For outputs aliasing inputs, we need to check if the requires-gradness has changed.
    if aliased_base_tensor.requires_grad and not target_meta_tensor.requires_grad:
        aliased_out = aliased_out.detach()
    elif not aliased_base_tensor.requires_grad and target_meta_tensor.requires_grad:
        aliased_out.requires_grad_(True)
    return aliased_out

# This is a version of functionalization that is specifically designed
# for the AOTAutograd use case.
#
# Unlike functorch's variant, this doesn't use the functorch level system,
# instead it directly uses PyTorch's conventional dispatcher to hit the
# functionalization key.  In particular, this means that FunctionalTensorWrapper
# can have autograd data stored directly on it.
#
# In typical AOTAutograd usage, the dispatch key order will look like:
#
#   Autograd - Functionalization ~~~~> Proxy Mode - Fake Tensor
#       outer tensor                        inner tensor
#
# TODO: Provide a faster version of this that assumes flat arguments
# (so no pytree necessary)
def run_functionalized_fw_and_collect_metadata(f):
    def to_fun(t):
        if isinstance(t, Tensor):
            return torch._to_functional_tensor(t, mirror_autograd_meta=True)
        else:
            return t

    def from_fun(t):
        if not isinstance(t, Tensor) or not torch._is_functional_tensor(t):
            return t
        torch._sync(t)
        return torch._from_functional_tensor(t)

    @wraps(f)
    def inner(*args):
        # This function is meant to be run with the forward, which expects a flat list of tensor/symint/other args.
        assert all(isinstance(a, torch.Tensor) or type(a) in KNOWN_TYPES for a in args)

        collect_mutated_input_info: List[MutationType] = []
        collect_requires_grad_out_info: List[bool] = []
        collect_aliased_output_info: List[OutputAliasInfo] = []
        collect_metadata_mutation_input_info: List[Optional[InputAliasInfo]] = []

        f_args = pytree.tree_map(to_fun, args)

        torch._enable_functionalization(reapply_views=True)
        try:
            outs = f(*f_args)
        finally:
            torch._disable_functionalization()

        flat_args, _ = pytree.tree_flatten(args)
        flat_f_args, _ = pytree.tree_flatten(f_args)
        flat_outs, _ = pytree.tree_flatten(outs)

        # Inspect the state of the input tensor functional wrapper to detect input mutation info
        inputs_with_mutated_data = []
        # If inp[i] has a metadata-only mutation, then maybe_inputs_with_mutated_metadata[i] contains the updated version
        maybe_inputs_with_mutated_metadata: List[Optional[torch.Tensor]] = []
        for (i, (arg, f_arg)) in enumerate(zip(flat_args, flat_f_args)):
            if not isinstance(arg, Tensor):
                continue
            torch._sync(f_arg)
            new_arg = torch._from_functional_tensor(f_arg)
            if arg is not new_arg:
                # Note [Input mutation handling in aot autograd]
                # We use functionalization to detect two types in input mutations:
                # (1) metadata-only input mutations, like input.t_()
                # (2) data input mutations, like input.add_(1)
                #     inputs that have both data and metadata mutated get lumped into (2).
                #
                # Why do we distinguish these two cases? aot autograd needs to handle them very differently.
                # For data mutations, we return the updated inputs *directly* in the compiled forward graph.
                # e.g.
                # def f(x):
                #     x.mul_(2)
                #     out = x.mul(3)
                #     return out
                #
                # // This function gets compiled and dumped inside of an autograd.Function.forward()
                # def traced_forward(x):
                #     x_updated = x.mul(2)
                #     out = x_updated.mul(3)
                #     return x_updated, out
                #
                # // The returned function will call the compiled forward, and apply input mutations afterwards
                # def compiled_fn(x):
                #    x_updated, out = traced_forward(x)
                #    x.copy_(x_updated)
                #    return out
                #
                # For input metadata mutations, though, we cannot return the "updated input" in the forward graph,
                # Because it is an alias of an input. autograd.Function.forward can't handle arbitrary outputs that alias inputs.
                # Instead, we stash the "updated input metadata" during tracing
                # e.g.
                # def f(x):
                #     x.t_()
                #     out = x.mul(3)
                #     return out
                #
                # // This function gets compiled and dumped inside of an autograd.Function.forward()
                # // (We don't return x_updated. Just return the original fw out)
                # def traced_forward(x):
                #     x_updated = x.t()
                #     out = x_updated.mul(3)
                #     return out
                #
                # // The returned function will call the compiled forward, and apply input mutations afterwards
                # def compiled_fn(x):
                #    out = traced_forward(x)
                #    _x_updated_metadata = CompiledFunction.fw_metadata.metadata_mutation_input_info[0]
                #    x.as_strided_(_x_updated_metadata.size(), _x_updated_metadata.stride(), _x_updated_metadata.storage_offset())
                #    return out
                if StorageWeakRef(arg.storage()) == StorageWeakRef(new_arg.storage()):
                    # We can use the storage aliasing of the inputs and updated inputs
                    # to detect when an input was actually updated, or just inplace-viewed.
                    collect_mutated_input_info.append(MutationType.metadata_only)
                else:
                    collect_mutated_input_info.append(MutationType.data)
                    # Only return mutated inputs that mutate *data*, not metadata
                    # Note [Input mutation handling in aot autograd]
                    inputs_with_mutated_data.append(new_arg)
                    # For every mutated input, we ALSO need to return info on
                    # whether than mutated input requires gradients. Why?
                    # Our custom autograd.Function.forward returns updated inputs as outputs,
                    collect_requires_grad_out_info.append(f_arg.requires_grad)
            else:
                collect_mutated_input_info.append(MutationType.none)

            maybe_inputs_with_mutated_metadata.append(
                new_arg if collect_mutated_input_info[-1] == MutationType.metadata_only else None)

        def collect_grad_info(t):
            # Collect info on which output tensors require gradients,
            # so we can mark them properly in the returned autograd.Function.
            # We only collect requires_grad info on real forward outputs, and not on inputs.
            collect_requires_grad_out_info.append(isinstance(t, torch.Tensor) and t.requires_grad)

        # Note [output alias handling in aot autograd]
        # Given a function to compile where one of its outputs aliases an input,
        # we need to remove that output from the compiled graph and generate it off to the side.
        # e.g.
        # def f(x):
        #     return x.view(-1)
        #
        # Why? Two reasons:
        # (1) If your autograd.Function returns a view on an input in the forward, autograd.Function
        #     will not allow you to mutate it (This original came from arbitrary user code where the user might want to mutate)
        # (2) There's no reason to compile views anyway. We can just regenerate the view of the input off to the side,
        #
        # Another interesting case is when you have both mutation and aliasing:
        # def f(x):
        #     x.mul_(2)
        #     return x.view(-1)
        #
        # You could imagine that this output is now *safe* to compile and return in the autograd.Function,
        # because after functionalization runs, it will technically not alias an input:
        # def f_functionalized(x):
        #     x_updated = x.mul(2)
        #     return x_updated, x_updated.view(-1)
        #
        # However, this is still wrong: we can't return x_updated.view(-1) to the user. We are on the hook to return:
        # def traced_forward(x):
        #     x_updated = x.mul(2)
        #     return x_updated
        #
        # def compiled_fn(x)
        #     x_updated = traced_forward(x)
        #     x.copy_(x_updated)
        #     return x.view(-1)
        #
        # Why can't we return x_updated.view(-1) to the user?
        # It can have different metadata from x.view(-1)! Specifically, the input x could be a non-memory-dense tensor,
        # But the intermediate created by our graph, x_updated, will always be memory-dense.
        def filter_and_record_aliased_outs(outputs):
            # NOTE: this dict will clobber keys if we have multiple inputs that alias.
            # Let's say inpA and inpB alias, and the user generated an output using out = inpA.view(...)
            # For now, since we're not handling the case with multiple _base's sharing a storage,
            # it is actually fine to arbitrarily pick which input to regenerate the aliased output from.
            # e.g. out_new = inpB.as_strided(out.size(), out.stride(), out.storage_offset())
            #
            # This will be more complicated when you have multiple _base tensors aliasing the same
            # underlying storage, when we eventually handle that.
            # We'll need to ensure that we generate the view off of the right base.
            inp_storage_refs = {StorageWeakRef(inpt.storage()): idx for idx, inpt in enumerate(flat_f_args)}
            inp_tensor_ids = {id(inpt) for inpt in flat_f_args if isinstance(inpt, torch.Tensor)}
            inp_storage_refs_set = set(inp_storage_refs)

            non_aliased_input_outs = []
            # For a given output tensor that alias an input, tells us:
            # (1) the index of the input that we alias
            # (2) Whether or not the output is a view of the input, or if `output is input`
            #     (so we don't need to generate a view, and can return the input directly)
            # Note: if the function returns an output that *is* an input, we still cannot return it in the graph.
            # e.g.
            #   def f(x):
            #       x.add_(1)
            #       return x
            # Our compiled fw will return an "x_updated", but it is *not* ok to return that to the user.
            # We need to manually do x.copy_(x_updated), and return the original x to the user.
            # Why? for example, the metadata between x and x_updated might be different (e.g. _is_leaf())
            aliased_out_idx: Dict[torch.Tensor, Tuple[int, bool]] = {}

            for o in outputs:
                # Note: When detecting input/output aliasing, we NEED to do it using the outer FunctionalTensorWrapper objects.
                # In the case where we mutate an input *and* return a view of it, the outer wrappers will still alias,
                # but the inner tensors no longer alias.
                if isinstance(o, torch.Tensor) and StorageWeakRef(o.storage()) in inp_storage_refs:
                    aliased_inp_idx = inp_storage_refs[StorageWeakRef(o.storage())]
                    is_exact_input = id(o) in inp_tensor_ids
                    aliases_intermediate_and_not_input = False
                    aliased_out_idx[o] = (aliased_inp_idx, aliases_intermediate_and_not_input, is_exact_input)
                else:
                    # Only return outputs that are not aliases of inputs.
                    non_aliased_input_outs.append(o)
            # If a function involves creating a tensor, and returning a view of it, such that its _base is the intermediiate,
            # We need to make sure our graph returns the _base as a graph output, and we manually recreate the view
            # to return to the user. Why? The backend compiler is free to (incorrectly) not set requires_grad
            # on the base tensor, but we are obligated to properly set requires-gradness on the real output.
            non_aliased_outs = []
            for i, o in enumerate(non_aliased_input_outs):
                non_aliased_outs.append(o)

            return non_aliased_outs, aliased_out_idx

        non_aliased_outs, aliased_out_to_inp_idx = filter_and_record_aliased_outs(outs)

        pytree.tree_map(collect_grad_info, non_aliased_outs)

        # Calling convention: the output is (mutated_input_values, original_outs)
        # We return all mutated inputs + outputs here, **except** for any mutated inputs or outputs
        # that alias original inputs.
        # See Note [Input mutation handling in aot autograd]
        mutated_inps_and_outs = inputs_with_mutated_data + list(non_aliased_outs)

        # Our compiled forward function will return:
        # (1) non-aliased updated inputs
        # (2) non-aliased fw outputs
        # (3) size/stride/storage_offset metadata for updated aliased inputs
        # (4) size/stride/storage_offset metadata for aliased outputs

        start_idx_for_aliased_output_metadata = 0

        # First, gather the metadata info on mutated inputs (this only applies to inputs with metadata-only mutations))
        for i, maybe_aliased_updated_inp in enumerate(maybe_inputs_with_mutated_metadata):
            if maybe_aliased_updated_inp is None:
                collect_metadata_mutation_input_info.append(None)
                continue
            # Figure out where the sizes/strides/storage_offset are in the compiled fw output.
            sizes_idx = start_idx_for_aliased_output_metadata
            strides_idx = sizes_idx + len(maybe_aliased_updated_inp.size())
            storage_offset_idx = strides_idx + len(maybe_aliased_updated_inp.stride())
            # update our offset for the next tensor
            start_idx_for_aliased_output_metadata = storage_offset_idx + 1
            inp_info = InputAliasInfo(
                base_idx=i,
                sizes_idx=sizes_idx,
                strides_idx=strides_idx,
                storage_offset_idx=storage_offset_idx,
                tensor_meta=maybe_aliased_updated_inp,
            )
            collect_metadata_mutation_input_info.append(inp_info)

        # Next, gather the metadata info on the user's outputs that alias (either inputs or graph outputs)
        num_non_input_aliased_outputs = 0
        for o in outs:
            maybe_alias_info = aliased_out_to_inp_idx.get(o, None) if isinstance(o, torch.Tensor) else None
            if maybe_alias_info is None:
                output_type = OutputType.non_alias
                # Here, alias_idx will tell us which output from the inner forward this corresponds to.
                alias_idx = num_non_input_aliased_outputs
                sizes_idx = None
                strides_idx = None
                storage_offset_idx = None
                tensor_meta = None
            else:
                input_alias_idx, is_alias_of_intermediate_not_input, is_exact_input = maybe_alias_info
                if is_exact_input:
                    assert not is_alias_of_intermediate_not_input
                    output_type = OutputType.alias_of_input
                    alias_idx = input_alias_idx
                    sizes_idx = None
                    strides_idx = None
                    storage_offset_idx = None
                    tensor_meta = None
                else:
                    if is_alias_of_intermediate_not_input:
                        output_type = OutputType.alias_of_intermediate
                        alias_idx = num_non_input_aliased_outputs
                    else:
                        output_type = OutputType.alias_of_input
                        alias_idx = input_alias_idx
                    tensor_meta = o
                    # Figure out where the sizes/strides/storage_offset are in the compiled fw output.
                    sizes_idx = start_idx_for_aliased_output_metadata
                    strides_idx = sizes_idx + len(tensor_meta.size())
                    storage_offset_idx = strides_idx + len(tensor_meta.stride())
                    # update our offset for the next tensor
                    start_idx_for_aliased_output_metadata = storage_offset_idx + 1

            if output_type != OutputType.alias_of_input:
                num_non_input_aliased_outputs += 1

            inp_info = OutputAliasInfo(
                output_type=output_type,
                base_idx=alias_idx,
                sizes_idx=sizes_idx,
                strides_idx=strides_idx,
                storage_offset_idx=storage_offset_idx,
                tensor_meta=tensor_meta
            )
            collect_aliased_output_info.append(inp_info)

        # This is the total number of size/stride/storage_offset metadata outputs that we return in the forward,
        # used for regenerating aliases later.
        num_aliasing_metadata_outs = start_idx_for_aliased_output_metadata

        assert len(collect_metadata_mutation_input_info) == len(collect_mutated_input_info)

        assert len([x for x in collect_metadata_mutation_input_info if x is not None]) == len([
            x for x in collect_mutated_input_info if x == MutationType.metadata_only
        ])
        assert len(collect_aliased_output_info) == len(outs)
        assert len([x for x in collect_aliased_output_info if x.output_type != OutputType.alias_of_input]) == len(non_aliased_outs)


        # Our autograd.Function.forward returns both mutated inputs and outputs,
        # so we need grad info on all of them.
        assert len(collect_requires_grad_out_info) == len(mutated_inps_and_outs)

        metadata = ViewAndMutationMeta(
            mutated_input_info=collect_mutated_input_info,
            metadata_mutation_input_info=collect_metadata_mutation_input_info,
            requires_grad_out_info=collect_requires_grad_out_info,
            aliased_output_info=collect_aliased_output_info,
        )
        return metadata, pytree.tree_map(from_fun, mutated_inps_and_outs), num_aliasing_metadata_outs
    return inner


# This creates a functionalized joint forwards-backwards function given both
# the primals (to run forwards) and tangents (to run backwards).
#
# It uses the metadata that was created earlier to figure out what all of the outputs to the autograd.Function.forward are:
# (1) Which inputs received data mutations (and need to be passed as outputs into autograd.grad())
# (2) Which outputs are aliases of inputs (and should *not* be passed as outputs into autograd.grad())
def create_joint_forward_backward_functionalized(
    fn,
    *,
    meta: ViewAndMutationMeta,
    synthetic_base_info: Optional[List[Union[int, Tuple[int, List[Any]]]]],
):
    # NOTE: when we have synthetic base inputs, we need to clone them *before* creating views off of them.
    # This means that "idx" here represents the index of the (potentially) synthetic base.
    # What we need to do is:
    # (1) map the current (post-synthetic-base calling convention) input argument index
    #     to int index pre-synthetic-base-calling-convention.
    # (2) There could be multiple, if this index corresponds to a synthetic base
    #     that has multiple input aliases.
    # (3) If any of those corresponding inputs get metadata mutations, then we clone the base.
    def maybe_to_fresh_input(idx, t):
        if not isinstance(t, Tensor):
            return t

        if synthetic_base_info is None:
            outer_aliased_indices_of_current_base_arg = [idx]
        else:
            outer_aliased_indices_of_current_base_arg = [
                # For every argument index in the outer calling convention (before synthetic bases)
                # find its index in the inner calling convention.
                # if it matches the index of our current arg (idx), track the outer argument's index (i)
                i for i, outer_idx_or_lambda in enumerate(synthetic_base_info)
                if (isinstance(outer_idx_or_lambda, int) and outer_idx_or_lambda == idx)
                or (isinstance(outer_idx_or_lambda, tuple) and outer_idx_or_lambda[0] == idx)
            ]
        if any(meta.mutated_input_info[i] == MutationType.data for i in outer_aliased_indices_of_current_base_arg):
            # Make sure the primal we pass to autograd.grad()
            # seees the tensor before the mutation
            out = t.clone()
        elif any(meta.mutated_input_info[i] == MutationType.metadata_only for i in outer_aliased_indices_of_current_base_arg):
            # Make sure the primal we pass to autograd.grad()
            # seees the tensor before the metadata mutation
            out = t.view(t.shape)
        else:
            out = t
        return out

    def unpack_synthetic_bases(primals: List[Any]) -> List[Any]:
        # This is only not None if our graph mutates a graph input that aliases another graph input.
        if synthetic_base_info is None:
            return primals

        f_args_inner = []
        for outer_idx_or_lambda in synthetic_base_info:
            if isinstance(outer_idx_or_lambda, int):
                f_args_inner.append(primals[outer_idx_or_lambda])
            else:
                outer_base_idx, strided_args = outer_idx_or_lambda
                outer_base = primals[outer_base_idx]
                # TODO: we could consider storing and executing view replay logic here,
                # instead of a general as_strided() call.
                # This could also improve perf, since today this will cause
                # more as_strided_scatter() ops in the graph.
                view_arg = outer_base.as_strided(*strided_args)
                f_args_inner.append(view_arg)
        return f_args_inner

    def joint_forward_backward(
        primals: List[Any], tangents: List[Any]
    ) -> Tuple[List[Any], List[Any]]:
        # Call the forward pass, making sure to clone any inputs that are mutated first.
        # We need to ensure that the inputs we pass to autograd.grad() are the *original*
        # inputs, and not their mutated values.
        primals_no_input_mutations = [maybe_to_fresh_input(i, t) for i, t in enumerate(primals)]
        # This is also where we handle the calling convention around synthetic bases.
        # We need to make sure that we convert any synthetic base arguments into views
        # *after* we do the cloning above, to preserve the view relationship.
        primals_ = unpack_synthetic_bases(primals_no_input_mutations)
        assert len(meta.mutated_input_info) == len(primals_)
        all_outs = fn(*primals_)
        assert len(meta.aliased_output_info) == len(all_outs)

        # Pass any (non-aliased) outputs in as tangents, since they'll be returned as outputs in the fw
        # For outputs that are aliases of intermediates, we will have returned the output's _base as an output in the graph instead,
        # which we *should* send to grad()
        outputs_for_grad = [
            x
            # TODO: support ._base
            # x._base if meta.aliased_output_info[i].output_type == OutputType.alias_of_intermediate else x
            for (i, x) in enumerate(all_outs) if meta.aliased_output_info[i].output_type != OutputType.alias_of_input
        ]
        # Pass any (non-aliased) mutated inputs in as tangents, since they'll be returned as outputs in the fw
        # Important: the traced joint fw/bw will return updated inputs with data mutations,
        # but *not* with metadata mutations.
        # Instead, we shunt the updated metadata around externally
        # and update the input's metadata outside of the autograd.Function
        mutated_inputs_for_grad = [x for (i, x) in enumerate(primals_) if meta.mutated_input_info[i] == MutationType.data]
        mutated_inputs_and_outs_to_grad = mutated_inputs_for_grad + outputs_for_grad

        metadata_mutated_inps = [x for (i, x) in enumerate(primals_) if meta.mutated_input_info[i] == MutationType.metadata_only]
        # for user outputs that are aliases (either of inputs, or of graph intermediates)
        # figure out what metadata to return in the forward, which is needed to regenerate the output aliases
        aliased_outs = [x for (i, x) in enumerate(all_outs) if meta.aliased_output_info[i].output_type != OutputType.non_alias
                        and meta.aliased_output_info[i].tensor_meta is not None]
        output_metadata_for_fw = []
        for curr_alias in metadata_mutated_inps + aliased_outs:
            size_ = curr_alias.size()
            stride_ = curr_alias.stride()
            storage_offset_ = curr_alias.storage_offset()
            # FX IR doesn't know about tuples, so we flatten the metadata into individual ints/symints,
            # and index into the final output list later.
            output_metadata_for_fw += (size_ + stride_ + (storage_offset_,))

        # Take care to grab and sync the updated inputs from primals_ (the inputs we actually mutate!)
        # and not primals (the preserved inputs, pre-mutation, that we pass to grad())
        for i, arg in enumerate(primals_):
            if not isinstance(arg, Tensor):
                continue
            torch._sync(arg)

        # Get the inputs that need gradients
        grad_primals = []
        inputs_needs_grads = []
        # Note that we're not using primals_ here, being carefully not to pass any mutated inputs into autograd.grad()
        for p in primals:
            is_grad_tensor = isinstance(p, Tensor) and p.requires_grad
            inputs_needs_grads.append(is_grad_tensor)
            if is_grad_tensor:
                grad_primals.append(p)

        # Get the outputs that need gradients
        assert len(tangents) == len(mutated_inputs_and_outs_to_grad)
        needed_outs = []
        needed_tangents = []
        for out, tangent in zip(mutated_inputs_and_outs_to_grad, tangents):
            if isinstance(out, Tensor) and out.requires_grad:
                # A bit sketchy, but fixes e.g. test_aot_autograd_exhaustive_matmul_cpu_float32
                # The issue is that we are sensitive to decomps that don't accurately maintain
                # their output's _base.shape compared to eager mode, and this helps mitigate a bit.
                needed_outs.append(out if out.shape == tangent.shape else out.view(tangent.shape))
                needed_tangents.append(tangent.requires_grad_(True))

        setup_stacktrace_preservation_hooks([out.grad_fn for out in needed_outs])

        backward_out = []
        # Call the backwards pass
        if grad_primals:
            with fx_traceback.override_stack_trace():
                backward_out = torch.autograd.grad(
                    needed_outs,
                    grad_primals,
                    grad_outputs=needed_tangents,
                    allow_unused=True,
                )
        backward_out_iter = iter(backward_out)
        all_fw_outs = mutated_inputs_and_outs_to_grad + output_metadata_for_fw
        return all_fw_outs, [
            next(backward_out_iter) if i else None for i in inputs_needs_grads
        ]

    def to_fun(t):
        if isinstance(t, Tensor):
            return torch._to_functional_tensor(t, mirror_autograd_meta=True)
        else:
            return t

    def from_fun(t):
        if not isinstance(t, Tensor) or not torch._is_functional_tensor(t):
            return t
        torch._sync(t)
        return torch._from_functional_tensor(t)

    def functionalized_joint(
        primals: List[Any], tangents: List[Any]
    ) -> Tuple[List[Any], List[Any]]:

        # Wrap inputs into functional wrappers
        f_primals, f_tangents = pytree.tree_map(to_fun, (primals, tangents))
        torch._enable_functionalization(reapply_views=True)
        try:
            # Run the joint
            outs = joint_forward_backward(f_primals, f_tangents)
        finally:
            torch._disable_functionalization()

        # Syncing of inputs/outputs was already done directly in the joint call
        return pytree.tree_map(from_fun, outs)

    return functionalized_joint


def normalize_as_list(x):
    if isinstance(x, tuple):
        return list(x)
    elif isinstance(x, list):
        return x
    return [x]


aot_autograd_decompositions = {}


# This is a list since looking forward, we can have this arbitrarily nested.
graph_being_compiled: List[str] = []
nth_graph: int = 0
model_name: str = "model"


def set_model_name(name):
    global model_name
    model_name = name


def get_aot_compilation_context() -> Tuple[List[str], str, int]:
    return list(graph_being_compiled), model_name, nth_graph


def get_aot_graph_name() -> str:
    """
    Returns the name of the graph being compiled.
    """
    global model_name, graph_being_compiled, nth_graph
    return f"{model_name}_{'_'.join(graph_being_compiled)}_{nth_graph}"


get_graph_being_compiled = get_aot_graph_name


@contextmanager
def track_graph_compiling(graph_name, increment_index=False):
    global graph_being_compiled
    graph_being_compiled = [graph_name]
    yield
    if increment_index:
        global nth_graph
        nth_graph += 1
    graph_being_compiled = []


def make_boxed_func(f):
    def g(args):
        return f(*args)

    g._boxed_call = True
    return g


def make_boxed_compiler(compiler):
    @wraps(compiler)
    def f(fx_g, inps):
        out_f = compiler(fx_g, inps)
        fx_g = make_boxed_func(out_f)
        return fx_g

    return f


def call_func_with_args(f, args, steal_args=False, disable_amp=False):
    if not steal_args:
        args = list(args)
    assert isinstance(args, list)

    if disable_amp:
        guard = torch._C._DisableAutocast()
    try:
        if hasattr(f, "_boxed_call"):
            out = normalize_as_list(f(args))
        else:
            # TODO: Please remove soon
            # https://github.com/pytorch/pytorch/pull/83137#issuecomment-1211320670
            warnings.warn(
                "Your compiler for AOTAutograd is returning a a function that doesn't take boxed arguments. "
                "Please wrap it with functorch.compile.make_boxed_func or handle the boxed arguments yourself. "
                "See https://github.com/pytorch/pytorch/pull/83137#issuecomment-1211320670 for rationale."
            )
            out = normalize_as_list(f(*args))
    finally:
        if disable_amp:
            del guard
    return out


@dataclasses.dataclass
class AOTConfig:
    """
    Configuration for AOTDispatcher
    """

    fw_compiler: Callable
    bw_compiler: Callable
    partition_fn: Callable
    decompositions: Dict[Callable, Callable]
    num_params_buffers: int


def aot_dispatch_base(flat_fn, flat_args: List[Tensor], aot_config: AOTConfig):
    fw_module = make_fx(flat_fn, aot_config.decompositions)(*flat_args)
    if config.debug_graphs:
        print("====== Forward (only) graph ======")
        fw_module.print_readable()


    disable_amp = torch._C._is_any_autocast_enabled()
    context = disable_autocast_manager if disable_amp else nullcontext

    with context(), track_graph_compiling("inference"):
        compiled_fw = aot_config.fw_compiler(fw_module, flat_args)

    @wraps(compiled_fw)
    def new_fn(args):
        return call_func_with_args(compiled_fw, args, disable_amp=disable_amp)

    return new_fn


@contextmanager
def disable_autocast_manager():
    guard = torch._C._DisableAutocast()
    try:
        yield
    finally:
        del guard

def are_differentiable_views(view1, view2):
    if view1 is view2:
        return True
    if view1._base is None and view2._base is None:
        return False
    if view1._base is view2._base or view1._base is view2 or view1 is view2._base:
        return True
    return False

def same_dtype_views(view1, view2):
    if view1.dtype != view2.dtype:
        return False
    if view1._base is not None and view1.dtype != view1._base.dtype:
        return False
    if view2._base is not None and view2.dtype != view2._base.dtype:
        return False
    return True

# Note [Handling mutations on an input that aliases other inputs]
# The easiest example to show-case this edge case is here:
#
# def f(a, b):
#     a.mul_(2)
#     out = a + b
#     return out
#
# In this situation, if a and b happened to be aliased, we need to trace something different!
# Suppose we had b = a.view(-1)
# (In this case, that means that `a._base is b`)
#
# We need to ensure that the aliasing relationship between a and b is preserved.
# We do that detecting the specific situation above (mutate an input that aliases another input),
# and when we do that, we create a synthetic base argument. Then inside of the traced forward,
# we regenerate a and b off of that base.
# The complete example of the transformed function looks like this:
#
# // The traced forward takes in a synthetic base, and regenerates the aliased inputs as views
# // We could consider getting view-replay support here to minimize as_strided_scatter ops in the graph
# def traced_forward(base):
#     a = base.as_strided(...)
#     b = base.as_strided(...)
#     a_updated = a.mul(2)
#     base_updated = torch.as_strided_scatter(base, a_updated, ...)
#     b_updated = base_updated.as_strided(...)
#     out = a_updated + b_updated
#     return a_updated, out
#
# def compiled_fn(a, b):
#     // we detect that a is the "differentiable base" here
#     base = a
#     // In other situations, we might do either:
#     // (1) a and b are both views off of some larger differentiable base
#     //     assert a._base is b._base and a._base is not None
#     //     base = a._base
#     // (2) a and b both don't require gradients. Create a base from the storage
#     //     assert a._base is None and b._base is None
#     //     base = torch.Tensor(a.storage())
#     a_updated, out = traced_forward(base)
#     a.copy_(a_updated)
#     return out
#
# This function:
# (1) Merges input views into a synthetic base argument, when any of those input views are mutated
# (2) Returns metadata telling the autograd.Function how to modify their arguments properly,
#     to respect the new calling convention.
#
# The calling convention is as follows.
# Any inputs that were originally views of one another get yanked, and replaced with a synthetic base.
# The argument list ordering goes [base1, ..., baseN], [arg1, ..., argN],
# Where the ordering of the bases is determined from the ordering of the original view args.
# baseA will come before baseB if the earliest original argument coming from baseA
# showed up earlier in the argument list than the earliest original argument coming from baseB.
#
# Example, given some tensors a, b, c, d
# call site:
#   f(a, c.view(-1), b.view(-1), b, c, d)
# Modified argument list:
#   c_base comes first because the first c view came earlier in arg list than the first b view
#   b_base = torch.Tensor(b.storage())
#   c_base = torch.Tensor(c.storage())
#   f(c_base, b_base, a, d)
def merge_view_inputs(
    fwd_inputs: List[Any],
    mutated_input_info: List[MutationType]
) -> Tuple[List[Any], Optional[List[Union[int, Tuple[int, Tuple[Any]]]]]]:
    assert len(fwd_inputs) == len(mutated_input_info)
    storage_ref_to_idx: Dict[StorageWeakRef, List[int]] = collections.defaultdict(list)
    for i, inpt in enumerate(fwd_inputs):
        if isinstance(inpt, Tensor):
            storage_ref = StorageWeakRef(inpt.storage())
            storage_ref_to_idx[storage_ref].append(i)
    base_args = []
    other_args = []
    # This list contains metadata that tells you what the i'th argument in the inner calling convention should be.
    # It's either:
    # - another int (corresponding to the index in the argument list of the element from the outer calling convention)
    # - idx, *args, where we can generate the new output with old_args[idx].as_strided(*args)
    #   idx corresponds to which synthetic base from the outer calling context to view
    inner_calling_convention_meta: Dict[int, Union[int, Tuple[int, List[Any]]]] = {}
    for aliased_input_indices in storage_ref_to_idx.values():
        if len(aliased_input_indices) > 1 and any(
            # We only care about mutations that affect all aliases,
            # so metadata mutations on an input doesn't require us to do synthetic base handling.
            mutated_input_info[inpt_idx] == MutationType.data for inpt_idx in aliased_input_indices
        ):
            # We detected an input that was mutated, AND aliases with another input.
            # we need to replace this set of aliased inputs with a single synthetic base.
            # For now, I'm banning a bunch of cases. We expect dynamo to properly detect these cases
            # and error out. We can fix them later.
            for idx1, idx2 in zip(aliased_input_indices, aliased_input_indices[1:]):
                view1 = fwd_inputs[idx1]
                view2 = fwd_inputs[idx2]
                # The "inputs that are aliased but have different differentiable bases" case
                # is more complicated and hopefully pretty rare. Not currently handled.
                assert are_differentiable_views(view1, view2), \
                    "aot_autograd() does not yet handle non-differentiable view input mutations."
                # Regenerating views when reinterpreting complex / real tensors seems non-trivial,
                # not handling for now
                assert same_dtype_views(view1, view2), \
                    "aot_autograd() does not yet handle input mutations on views with different dtypes."
            non_none_bases = [fwd_inputs[i]._base for i in aliased_input_indices if fwd_inputs[i]._base is not None]
            aliases_with_none_bases = [fwd_inputs[i] for i in aliased_input_indices if fwd_inputs[i]._base is None]
            if len(non_none_bases) == 0:
                # Case where none of the aliases require gradients
                example_idx = aliased_input_indices[0]
                synthetic_base = torch.Tensor(fwd_inputs[example_idx].storage())
            else:
                # Case where all of the aliases require gradients, and have the same _base.
                synthetic_base = non_none_bases[0]
                for other_base in non_none_bases[1:]:
                    assert other_base is synthetic_base, \
                        "aot_autograd() does not yet handle non-differentiable view input mutations."
                for alias in aliases_with_none_bases:
                    assert alias is synthetic_base, "aot_autograd() does not yet handle non-differentiable view input mutations."
            base_args.append(synthetic_base)
            for curr_view_idx in aliased_input_indices:
                curr_view = fwd_inputs[curr_view_idx]
                base_idx = len(base_args) - 1
                size_ = curr_view.size()
                stride_ = curr_view.stride()
                storage_offset_ = curr_view.storage_offset()
                # We store just enough info here so that we can regenerate the view later.
                # Regeneration: args[base_idx].as_strided(size_, stride_, storage_offset_)
                # If we want view replay instead of as_strided() calls, this will need to change.
                inner_calling_convention_meta[curr_view_idx] = (base_idx, (size_, stride_, storage_offset_))
        else:
            for curr_idx in aliased_input_indices:
                other_args.append(fwd_inputs[curr_idx])
    if len(base_args) == 0:
        assert len(other_args) == len(fwd_inputs)
        # If no synthetic bases are necessary, just return the original inputs.
        return fwd_inputs, None
    else:
        # Otherwise, return:
        # (1) The new args according to the updated calling convention: (synthetic_bases, other_args)
        # (2) Metadata telling functionalization how to generate the inner argument list given the outer calling convention.
        #     We post-process it into a list, where meta[i] tells you info about the i'th argument in the inner calling convention.
        args_to_functionalization = base_args + other_args
        arg_to_old_idx_map = {arg: i for (i, arg) in enumerate(fwd_inputs)}
        for i, other_arg in enumerate(other_args):
            new_idx = len(base_args) + i
            old_idx = arg_to_old_idx_map[other_arg]
            inner_calling_convention_meta[old_idx] = new_idx
        # post process into a list
        post_processed_calling_convention_meta: List[Union[int, Callable]] = [-1 for _ in range(len(inner_calling_convention_meta))]
        for k, v in inner_calling_convention_meta.items():
            post_processed_calling_convention_meta[k] = v
        # Quick assert: every argument in the inner calling convention should be accounted for.
        for x in post_processed_calling_convention_meta:
            assert x != -1
        return args_to_functionalization, post_processed_calling_convention_meta



def aot_dispatch_autograd(flat_fn, flat_args: List[Tensor], aot_config: AOTConfig):
    # Deduplicate inputs.  Suppose you have:
    #
    #   [a, b, a, c]
    #
    # We want:
    #
    #   remove_dupe_args([a, b, a, c]) == [a, b, c]
    #   add_dupe_args([a, b, c]) == [a, b, a, c]
    #
    # This is done via (respectively):
    #
    #   seen_args = {2}  # what to drop
    #   add_dupe_map = {  # how to get args from the deduped list
    #       0: 0,
    #       1: 1,
    #       2: 0,
    #       3: 2,
    #   }
    #
    # Whether to use flat_args or deduped_flat_args?  flat_fn takes flat_args,
    # and the autograd.Function must take deduped_flat_args; everything
    # else is just getting the types right.

    seen_args = {}
    keep_arg_mask = []
    dropped_args = False
    add_dupe_map = {}
    duped_arg_len = len(flat_args)

    j = 0  # index into deduped_flat_args
    for i, t in enumerate(flat_args):
        if t in seen_args:
            keep_arg_mask.append(False)
            dropped_args = True
            add_dupe_map[i] = seen_args[t]
            continue
        keep_arg_mask.append(True)
        seen_args[t] = j
        add_dupe_map[i] = j
        j += 1

    # NB: Hot path, avoid set lookups here
    def remove_dupe_args(args):
        if not dropped_args:
            return args
        return [t for t, keep in zip(args, keep_arg_mask) if keep]

    def add_dupe_args(args):
        if not dropped_args:
            return args
        return [args[add_dupe_map[i]] for i in range(duped_arg_len)]

    deduped_flat_args = remove_dupe_args(flat_args)

    _fw_metadata, out, _num_aliasing_metadata_outs = run_functionalized_fw_and_collect_metadata(
        lambda *args: flat_fn(*(add_dupe_args(args))),
    )(*deduped_flat_args)

    # pre-compute, so we can bail out quickly in the hotpath
    _num_outputs_aliased_to_inputs = len([
        x for x in _fw_metadata.aliased_output_info if x.output_type == OutputType.alias_of_input])
    _num_outputs_aliased_to_intermediates = len([
        x for x in _fw_metadata.aliased_output_info if x.output_type == OutputType.alias_of_intermediate])
    _num_mutated_data_inputs = len([x for x in _fw_metadata.mutated_input_info if x == MutationType.data])
    _num_mutated_metadata_only_inputs = len([x for x in _fw_metadata.metadata_mutation_input_info if x is not None])
    _num_mutated_inputs = _num_mutated_data_inputs + _num_mutated_metadata_only_inputs

    if isinstance(out, (list, tuple)):
        _num_non_aliased_outs = len(out[_num_mutated_data_inputs:])
    else:
        _num_non_aliased_outs = 1
    assert len(_fw_metadata.requires_grad_out_info) == _num_mutated_data_inputs + _num_non_aliased_outs

    # out here corresponds to the set of outputs that should be returned by the traced forward call.
    # It includes outputs of the original forward, *and* any updated inputs due to input mutations.
    # However, it does *not* include any outputs that are aliases of inputs, or any metadata-only input mutations.
    out = pytree.tree_map(
        lambda x: x.detach().contiguous() if isinstance(x, Tensor) else x,
        out,
    )

    # This code only executes if we have graph inputs that alias each other, and one of those inputs
    # gets its data mutated.
    # When that happens, we replace the aliased inputs with a synthetic base, and in the traced forward
    # we later generate the input views
    deduped_flat_args_with_views_handled, _synthetic_base_info = merge_view_inputs(
        deduped_flat_args, _fw_metadata.mutated_input_info)

    joint_forward_backward = create_joint_forward_backward_functionalized(
        lambda *args: flat_fn(*add_dupe_args(args)),
        meta=_fw_metadata,
        synthetic_base_info=_synthetic_base_info,
    )

    joint_inputs = (deduped_flat_args_with_views_handled, out)

    disable_amp = torch._C._is_any_autocast_enabled()

    if config.use_functionalize:
        with enable_python_dispatcher():
            flattened_joints, _ = pytree.tree_flatten(joint_inputs)
            fx_g = make_fx(
                joint_forward_backward, aot_config.decompositions
            )(*joint_inputs)
        fx_g.graph.eliminate_dead_code()
        fx_g.recompile()
    else:
        # joint_forward_backward() now always runs with functionalization, and factoring it out
        # to make that toggleable is a bit painful.
        # aot autograd without functionalization is wrong anyway, so we error.
        raise AssertionError("Graph partitioning without functionalization is not sound, we may introduce errors")

    if config.debug_joint:
        print("====== Joint graph ======")
        fx_g.print_readable()

    with torch.no_grad():
        with track_graph_compiling("joint"):
            num_inner_fwd_outputs = _num_mutated_data_inputs + _num_non_aliased_outs + _num_aliasing_metadata_outs
            fw_module, bw_module = aot_config.partition_fn(
                fx_g, joint_inputs, num_fwd_outputs=num_inner_fwd_outputs)
            fw_outs = [n for n in fw_module.graph.nodes if n.op == "output"][0].args[0]
            # we only need to bookkeep the symints that are saved for bw, not any symints
            # the user forward might have returned in its own output
            fw_outs_saved_for_bw = fw_outs[num_inner_fwd_outputs:]
            symint_outs_saved_for_bw = [n for n in fw_outs_saved_for_bw if is_sym_node(n)]
            _num_symints_saved_for_bw = len(symint_outs_saved_for_bw)

        if config.debug_graphs:
            print("====== Forward graph ======")
            fw_module.print_readable()
            print("====== Backward graph ======")
            bw_module.print_readable()

        with track_graph_compiling("forward"):
            compiled_fw_func = aot_config.fw_compiler(fw_module, deduped_flat_args_with_views_handled)

    class CompiledFunction(torch.autograd.Function):
        compiled_fw = compiled_fw_func
        compiled_bw = None
        # Corresponds to number of outs (not including updated inputs returns as outs),
        # *and* not including outs that are aliases of inputs
        num_non_aliased_outs = _num_non_aliased_outs
        num_symints_saved_for_bw = _num_symints_saved_for_bw
        # Corresponds to number of inputs that are mutated (both metadata only, and data)
        num_mutated_inputs = _num_mutated_inputs
        # Corresponds to number of inputs that only have their metadata mutated
        num_mutated_data_inputs = _num_mutated_data_inputs
        # Corresponds to number of inputs that get their metadata (but not data) mutated
        # We don't return these in the compiled fw, and instead we stash enough info
        # to replay the metadata mutations later.
        num_mutated_metadata_only_inputs = _num_mutated_metadata_only_inputs
        # Corresponds to number of outputs in the original fw that are aliases of inputs
        # (These are all not returned by the compiled forward, and instead they are manually
        # created in the epilogue)
        num_outputs_aliased_to_inputs = _num_outputs_aliased_to_inputs
        # Corresponds to the number of user outputs that alias intermediates (aka graph outputs).
        num_outputs_aliased_to_intermediates = _num_outputs_aliased_to_intermediates
        # For every output that aliases and input, and every input that gets only its metadata mutated,
        # we return that tensor's size/stride/storage_offset directly at the end of the compiled forward,
        # as a big list of ints.
        # The number is tracked here.
        num_aliasing_metadata_outs = _num_aliasing_metadata_outs
        synthetic_base_info = _synthetic_base_info
        fw_metadata = _fw_metadata

        @staticmethod
        @disable_torchdynamo
        def forward(ctx, *deduped_flat_tensor_args):

            # There is a pretty complicated calling convention around what the compiled fw returns.
            # The full list of outputs and their relative order is:
            # (*mutated_data_inputs, *non_aliased_fw_outs, *saved_tensors, *saved_symints)
            # - Note that in the synthetic bases case, mutated_inputs will correspond to an updated version
            #   of the original view, and not the synthetic base
            fw_outs = call_func_with_args(
                CompiledFunction.compiled_fw, deduped_flat_tensor_args, disable_amp=disable_amp
            )

            num_non_aliased_outs = CompiledFunction.num_non_aliased_outs
            num_aliasing_metadata_outs = CompiledFunction.num_aliasing_metadata_outs
            num_symints_saved_for_bw = CompiledFunction.num_symints_saved_for_bw
            num_mutated_data_inputs = CompiledFunction.num_mutated_data_inputs
            # Our forward() returns both (mutated_inputs, outputs, output_alias_meta, saved_tensors, saved_symints)
            num_forward_returns = num_mutated_data_inputs + num_non_aliased_outs + num_aliasing_metadata_outs
            num_forward_returns_not_including_alias_meta = num_mutated_data_inputs + num_non_aliased_outs

            # Partitioners must put symint arguments at the end separate from tensor arguments
            if num_symints_saved_for_bw > 0:
                tensors_saved_for_backwards = fw_outs[num_forward_returns:-num_symints_saved_for_bw]
                assert all([isinstance(x, torch.Tensor) for x in tensors_saved_for_backwards])
                ctx.save_for_backward(*tensors_saved_for_backwards)
                symint_outs = fw_outs[-num_symints_saved_for_bw:]
                assert all([isinstance(x, (int, float, torch.SymInt, torch.SymFloat)) for x in symint_outs])
                ctx.symints = symint_outs
            else:
                ctx.save_for_backward(*fw_outs[num_forward_returns:])
                ctx.symints = []

            fw_outs_not_requiring_grad = [
                x for (i, x) in enumerate(fw_outs[:num_forward_returns_not_including_alias_meta])
                if isinstance(x, torch.Tensor) and not CompiledFunction.fw_metadata.requires_grad_out_info[i]
            ]
            fw_out_ids_requiring_grad = [
                id(x) for (i, x) in enumerate(fw_outs[:num_forward_returns_not_including_alias_meta])
                if isinstance(x, torch.Tensor) and CompiledFunction.fw_metadata.requires_grad_out_info[i]
            ]

            ctx.mark_non_differentiable(*fw_outs_not_requiring_grad)

            return tuple(fw_outs[0:num_forward_returns])

        @staticmethod
        @disable_torchdynamo
        def backward(ctx, *all_flat_args):
            # Calling convention: we expect a grad_out passed to the backward:
            # - for every output of the fw that does *not* alias an input
            # - for every updated_input generated by the fw that does *not* alias an input
            # - for every size/stride metadata value for aliased outputs.
            #   These are returned by the forward, but we just drop them in the backward.
            #   We need to return them in the forward, but unfortunately there's no way to specify
            #   in autograd.Function that certain non-tensor forward outputs shouldn't show up in the backward.
            expected_grad_outs = CompiledFunction.num_non_aliased_outs + CompiledFunction.num_mutated_data_inputs
            if CompiledFunction.num_aliasing_metadata_outs > 0:
                flat_args = all_flat_args[:-CompiledFunction.num_aliasing_metadata_outs]
                metadata_args = all_flat_args[-CompiledFunction.num_aliasing_metadata_outs:]
                # metadata args are all ints/symints, which autograd will send Nones for as grad_outputs in the bw
                assert all([x is None for x in metadata_args])
                # delete
                # for out_idx, (base_sizes, base_strides, base_storage_offset) in CompiledFunctions.fw_out_base_metadata.items():

            else:
                flat_args = all_flat_args

            assert len(flat_args) == expected_grad_outs
            contiguous_args = [t.contiguous() if torch.is_tensor(t) else t for t in flat_args]
            all_args = list(ctx.symints) + list(ctx.saved_tensors) + list(contiguous_args)
            del contiguous_args
            if CompiledFunction.compiled_bw is None:
                # TODO - pass in fake tensors ?
                context = disable_autocast_manager if disable_amp else nullcontext
                with context(), track_graph_compiling("backward", True):
                    CompiledFunction.compiled_bw = aot_config.bw_compiler(
                        bw_module, all_args
                    )

            ctx.maybe_clear_saved_tensors()
            out = call_func_with_args(
                CompiledFunction.compiled_bw, all_args, steal_args=True, disable_amp=disable_amp
            )
            return tuple(out)

    @wraps(CompiledFunction.apply)
    def compiled_function(*args):
        # Step 1: remove dupe args
        no_dupe_args = remove_dupe_args(args)

        # Step 2: remove aliased inputs that are mutated, replace with synthetic bases
        # Only happens if our graph mutates an input that aliases another input.
        if CompiledFunction.synthetic_base_info is not None:
            # Given: the original args, including at least one pair of inputs that are aliased
            # and get subsequently mutated.
            # Generate: the updated args, including (potentially multiple) synthetic bases
            # that replace the views. The input views are regenerated manually in the compiled function.
            # TODO: think harder about what happens if (a view of) one of these mutated input views is ALSO returned
            new_inputs, metadata = merge_view_inputs(no_dupe_args, CompiledFunction.fw_metadata.mutated_input_info)
            # We're just re-running the original-args-to-synthetic-base transformation
            # that we ran during compilation.
            # This returns metadata that we use during tracing to recover the input views,
            # which we don't actually need at runtime.
            assert metadata is not None
            no_dupe_args_with_synthetic_bases = new_inputs
        else:
            no_dupe_args_with_synthetic_bases = no_dupe_args

        all_outs = CompiledFunction.apply(*no_dupe_args_with_synthetic_bases)
        if CompiledFunction.num_aliasing_metadata_outs > 0:
            outs = all_outs[:-CompiledFunction.num_aliasing_metadata_outs]
            aliasing_metadata_outs = all_outs[-CompiledFunction.num_aliasing_metadata_outs:]
        else:
            outs = all_outs
            aliasing_metadata_outs = []

        assert len(all_outs) == CompiledFunction.num_mutated_data_inputs + CompiledFunction.num_non_aliased_outs \
            + CompiledFunction.num_aliasing_metadata_outs

        # Step 3: After running the compiled fw, apply updates to mutated inputs
        if CompiledFunction.num_mutated_inputs > 0:
            # Calling convention: (mutated_inputs, real_outs, aliasing_metadata)

            if CompiledFunction.num_mutated_data_inputs > 0:
                updated_inputs = outs[:CompiledFunction.num_mutated_data_inputs]
                fw_outs = outs[CompiledFunction.num_mutated_data_inputs:]
            else:
                updated_inputs = []
                fw_outs = outs

            curr_mutated_inpt_idx = 0
            for inpt_idx, (mutation_type, metadata_mutation_info) in enumerate(zip(
                # TODO: I should merge these two pieces of state
                CompiledFunction.fw_metadata.mutated_input_info,
                CompiledFunction.fw_metadata.metadata_mutation_input_info,
            )):
                if mutation_type == MutationType.none:
                    continue
                original_inpt = no_dupe_args[inpt_idx]
                if mutation_type == MutationType.metadata_only:
                    # We need to grab the size/stride/storage_offset from the compiled forward,
                    # and use that to mutate the metadata of the input
                    expected_meta = CompiledFunction.fw_metadata.metadata_mutation_input_info[inpt_idx]
                    assert expected_meta is not None
                    fake_meta = expected_meta.tensor_meta
                    size_len = len(fake_meta.size())
                    stride_len = len(fake_meta.stride())
                    size_ = aliasing_metadata_outs[expected_meta.sizes_idx:expected_meta.sizes_idx + size_len]
                    stride_ = aliasing_metadata_outs[expected_meta.strides_idx:expected_meta.strides_idx + stride_len]
                    storage_offset_ = aliasing_metadata_outs[expected_meta.storage_offset_idx]
                    original_inpt.as_strided_(size_, stride_, storage_offset_)
                else:
                    updated_inpt = updated_inputs[curr_mutated_inpt_idx]
                    curr_mutated_inpt_idx += 1
                    # TODO: handle resize_() on inputs to a larger size.
                    # This is actually non-trivial to detect, so we should probably just handle it
                    # (or make dynamo detect).
                    # We can't just check of original_inpt.storage_size != updated_inpt.storage_size,
                    # Because the original_inpt might be a view of some larger tensor,
                    # and updated_inpt is always densely packed.
                    if original_inpt.size() != updated_inpt.size() \
                            or original_inpt.stride() != updated_inpt.stride() \
                            or original_inpt.storage_offset() != updated_inpt.storage_offset():
                        # Functionalization can't easily tell us if an input had BOTH its metadata actual data mutated.
                        # So we check if metadata needs to be mutated here manually.
                        original_inpt.as_strided_(updated_inpt.size(), updated_inpt.stride(), updated_inpt.storage_offset())
                    original_inpt.copy_(updated_inpt)
        else:
            fw_outs = outs

        # Step 4: Manually regenerate any outputs that are aliased to inputs, instead of
        # compiling them.
        if CompiledFunction.num_outputs_aliased_to_inputs > 0 or CompiledFunction.num_outputs_aliased_to_intermediates > 0:
            assert CompiledFunction.num_outputs_aliased_to_inputs + len(fw_outs) == \
                len(CompiledFunction.fw_metadata.aliased_output_info)
            fw_outs_including_aliases = []
            for aliased_out_metadata in CompiledFunction.fw_metadata.aliased_output_info:
                if aliased_out_metadata.output_type == OutputType.non_alias:
                    fw_outs_including_aliases.append(fw_outs[aliased_out_metadata.base_idx])
                else:
                    if aliased_out_metadata.output_type == OutputType.alias_of_input:
                        aliased_base_tensor = args[aliased_out_metadata.base_idx]
                    else:
                        assert aliased_out_metadata.output_type == OutputType.alias_of_intermediate
                        aliased_base_tensor = fw_outs[aliased_out_metadata.base_idx]
                    # Note: here, we manually regenerate the output, using an as_strided() call,
                    # OR if the aliased output came from a custom autograd.function, we replay it.
                    # The as_strided() in the normal case is good for perf (this is hot-path code,
                    # and we're consolidating potential chains of views into a single view op).
                    # But we might need to figure out view replaying for e.g. XLA.
                    # TODO: handle the custom autograd function case here.
                    # We need a way to check whether a tensor came from a custom autograd fn from python,
                    # AND a way to replay that custom view fn.
                    fake_meta = aliased_out_metadata.tensor_meta
                    if fake_meta is None:
                        # This handles the specific case where the user returns an output that *was* an input. Don't create a view.
                        fw_outs_including_aliases.append(aliased_base_tensor)
                    else:
                        # We need to grab the size/stride/storage_offset from the compiled forward,
                        # and use that to create a view off of the right input
                        fake_meta = aliased_out_metadata.tensor_meta
                        size_len = len(fake_meta.size())
                        stride_len = len(fake_meta.stride())
                        size_ = aliasing_metadata_outs[aliased_out_metadata.sizes_idx:aliased_out_metadata.sizes_idx + size_len]
                        stride_ = aliasing_metadata_outs[
                            aliased_out_metadata.strides_idx:aliased_out_metadata.strides_idx + stride_len]
                        storage_offset_ = aliasing_metadata_outs[aliased_out_metadata.storage_offset_idx]
                        # Create the output alias
                        aliased_out = gen_alias_from_base(aliased_base_tensor, size_, stride_, storage_offset_, fake_meta)
                        fw_outs_including_aliases.append(aliased_out)

            for inner_out, user_out in zip(fw_outs, fw_outs_including_aliases):
                # Sanity check assert
                assert type(inner_out) == type(user_out)
            return fw_outs_including_aliases
        else:
            return fw_outs

    return compiled_function


@dynamo_timed
def _create_aot_dispatcher_function(
    flat_fn, fake_flat_tensor_args: List[Tensor], aot_config: AOTConfig, fake_mode
):
    """
    Traces the forward and backward graphs of the attr:`flat_fn` to generate a
    joint graph. The joint graph is an Fx graph with Aten ops. Please refer to
    the tracing mechanism to understand the graph capturing details.

    The joint graph is then passed through attr:`partition_fn` to isolate the
    forward and backward portions, which are then respectively compiled via the
    provided attr:`fw_compiler` and attr:`bw_compiler`.

    The resulting compiled forward and backward graphs are then wrapped up in a
    ``torch.autograd.Function`` object.

    The calling convention here is that the first aot_config.num_params_buffers
    inputs in flat_args are parameters and buffers, and the rest are inputs.

    We use this to assume that parameters/buffer's shapes don't change.
    """

    # This is the main entry point.

    if aot_config.decompositions is None:
        aot_config.decompositions = {}

    aot_config.decompositions = {
        **aot_autograd_decompositions,
        **aot_config.decompositions,
    }
    # NB: don't bother setting allow_fallback_kernels; this should not actually
    # be configurable in fake tensor, we should automatically do the right
    # thing
    if config.debug_fake_cross_ref:
        # This is a little messy but TorchDynamo directly changes `use_fake_tensor`
        # so it's not enough for user to change the config manually
        # TODO: have TorchDynamo read in `use_fake_tensor` from os environ /
        # coordinate flags
        config.use_fake_tensor = False

    if config.use_dynamic_shapes:
        assert config.use_fake_tensor, "Dynamic shapes only works with fake tensor"

    cross_ref = CrossRefFakeMode() if config.debug_fake_cross_ref else nullcontext()
    python_dispatcher_mode = enable_python_dispatcher() if config.use_dynamic_shapes else nullcontext()

    with torch.autograd.set_multithreading_enabled(False), preserve_rng_state(), cross_ref, fake_mode, python_dispatcher_mode:
        needs_autograd = (
            any(
                [
                    x.requires_grad
                    for x in fake_flat_tensor_args
                    if isinstance(x, Tensor)
                ]
            )
            and torch.is_grad_enabled()
        )
        # crappy version of dispatcher
        # TODO: Do this properly
        if needs_autograd:
            return make_boxed_func(
                aot_dispatch_autograd(flat_fn, fake_flat_tensor_args, aot_config)
            )
        else:
            return aot_dispatch_base(flat_fn, fake_flat_tensor_args, aot_config)


# Inspired by autodidax (thanks!)
class PytreeThunk:
    spec = None
    # These are some kinda dumb microoptimizations that save about 3-4 us of overhead.
    is_simple = (
        None  # if the output spec is a tuple/list, we won't bother unflattening it.
    )
    is_really_simple = None  # if the output spec is a LeafSpec

    def set(self, spec):
        assert self.spec is None or self.spec == spec
        self.spec = spec
        if type(self.spec) in [tuple, list] and all(
            isinstance(i, pytree.LeafSpec) for i in spec.children_specs
        ):
            self.is_simple = True
        if isinstance(self.spec, pytree.LeafSpec):
            self.is_really_simple = True

    def unflatten(self, x):
        if self.is_really_simple:
            return x[0]
        if self.is_simple:
            return x
        return pytree.tree_unflatten(x, self.spec)


def aot_function(
    fn: Callable,
    fw_compiler: Callable,
    bw_compiler: Optional[Callable] = None,
    partition_fn: Callable = default_partition,
    decompositions: Optional[Dict] = None,
    num_params_buffers: int = 0,
    hasher_type=None,  # deprecated
    static_argnums: Optional[Tuple[int]] = None,  # deprecated
) -> Callable:
    """
    Traces the forward and backward graph of :attr:`fn` using torch dispatch
    mechanism, and then compiles the generated forward and backward graphs
    through :attr:`fw_compiler` and :attr:`bw_compiler`.

    :func:`aot_function` traces the forward and backward graph ahead of time,
    and generates a joint forward and backward graph.  :attr:`partition_fn` is
    then used to separate out forward and backward graphs. The partitioner
    function can be used to perform optimizations such as recomputation. One can
    set `decompositions` dictionary to decompose the operators into a sequence
    of core or simpler operators supported by the backend compilers.

    :func:`aot_function` uses a compilation cache, based on input tensor
    properties, to detect when there is a need of recompilation.

    .. warning::
        This API is experimental and likely to change.

    Args:
        fn (Callable): A Python function that takes one ore more arguments. Must
            return one or more Tensors.
        fw_compiler (Callable): A Python function that accepts an Fx graph with
            Aten ops and input args, and returns a Callable that semantically is
            equivalent to the input Fx graph.
        bw_compiler (Optional[Callable]): A Python function that accepts an
            Fx graph with Aten ops and input args, and returns a Callable that
            semantically is equivalent to the input Fx graph.  Default: None
            (when None, it defaults to the :attr:`fw_compiler`)
        partition_fn (Callable): A Python function that takes a joint forward
            and backward graph, and partitions it into separate forward and
            backward graphs.
        decompositions (Dict): A dictionary to define the decomposition of
            larger Aten ops into simpler or core Aten ops.

    Returns:
        Returns a ``Callable`` that retains the eager behavior of the original
        :attr:`fn`, but with forward and backward graph compiled via
        :attr:`fw_compile` and :attr:`bw_compile`.

    A simple example usage of :func:`aot_function` is as follows. This example
    will print the forward and backward graphs of the function ``fn``

        >>> fn = lambda x : x.sin().cos()
        >>> def print_compile_fn(fx_module, args):
        >>>     print(fx_module)
        >>>     return fx_module
        >>> aot_fn = aot_function(fn, print_compile_fn)
        >>> x = torch.randn(4, 5, requires_grad=True)
        >>> aot_fn(x)
    """
    if static_argnums is not None:
        raise RuntimeError("static_argnums has been deprecated - manually wrap your function or use torchdynamo.")

    if bw_compiler is None:
        bw_compiler = fw_compiler
    aot_config = AOTConfig(
        fw_compiler=fw_compiler,
        bw_compiler=bw_compiler,
        partition_fn=partition_fn,
        decompositions=decompositions,
        num_params_buffers=num_params_buffers,
    )
    cached_res = None

    @wraps(fn)
    def returned_function(*args, **kwargs):
        nonlocal cached_res
        # Now flatten the tensor args
        flat_args, _ = pytree.tree_flatten((args, kwargs))

        # Compile the function and save it in the cache
        if cached_res is None:
            # Save the args_spec for flat_tensor_args to unflatten while tracing
            _, tensor_args_spec = pytree.tree_flatten((args, kwargs))
            out_spec = PytreeThunk()

            def flat_fn(*flat_args):
                # The input are flattened tensor args. Prepare the args in the
                # order that original function expects. Add static args as well.
                # They will appear as tensor constants in the traced graph.
                nonlocal out_spec
                args, kwargs = pytree.tree_unflatten(
                    flat_args, tensor_args_spec
                )
                tree_out = fn(*args, **kwargs)
                flat_out, spec = pytree.tree_flatten(tree_out)
                for i in flat_out:
                    is_known_type = False
                    for j in KNOWN_TYPES:
                        if isinstance(i, j):
                            is_known_type = True
                            break
                    if not is_known_type:
                        raise RuntimeError(
                            f"Found {type(i)} in output, which is not a known type. "
                            "If this type holds tensors, you need to register a pytree for it. "
                            "See https://github.com/pytorch/functorch/issues/475 for a brief "
                            "explanation why. If you don't need to register a pytree, please "
                            "leave a comment explaining your use case and we'll make this more "
                            "ergonomic to deal with"
                        )
                out_spec.set(spec)
                return flat_out

            shape_env = ShapeEnv() if config.use_dynamic_shapes else None
            fake_mode = FakeTensorMode(shape_env=shape_env) if config.use_fake_tensor else nullcontext()

            # _create_aot_dispatcher_function assumes fake inputs
            # aot_function is the "public" entrypoint, so we need to process here
            # For internal entrypoint with already populated fake tensors, see aot_function_simplified

            def process_inputs(flat_args):
                if config.use_fake_tensor:
                    def convert(idx, x):
                        if not isinstance(x, torch.Tensor):
                            return x
                        if isinstance(x, torch._subclasses.fake_tensor.FakeTensor):
                            return x
                        if idx < num_params_buffers and config.static_weight_shapes:
                            return fake_mode.from_tensor(x, static_shapes=True)
                        return fake_mode.from_tensor(x, static_shapes=False)

                    return [convert(idx, x) for idx, x in enumerate(flat_args)]
                else:
                    return flat_args

            fake_flat_tensor_args = process_inputs(flat_args)
            compiled_fn = _create_aot_dispatcher_function(
                flat_fn,
                fake_flat_tensor_args,
                aot_config,
                fake_mode,
            )
            cached_res = (compiled_fn, out_spec)

        cached_fn, out_spec = cached_res
        out = cached_fn(flat_args)
        return out_spec.unflatten(out)

    return returned_function


def aot_module(mod: nn.Module, *args, **kwargs) -> nn.Module:
    """
    Traces the forward and backward graph of :attr:`mod` using torch dispatch
    tracing mechanism. It is wrapper function, that underneath uses
    :func:`aot_function` to perform tracing and compilation.

    :func:`aot_module` lifts the parameters and buffers of ``nn.Module`` as inputs
    to a new callable which is then compiled through :func:`aot_function`.

    .. warning::
        This API is experimental and likely to change.

    Args:
        mod (Callable): A ``nn.Module`` module.
        args : args to be passed to :func:`aot_function`
        kwargs : kwargs to be passed to :func:`aot_function`

    Returns:
        Returns a ``nn.Module`` that retains the eager behavior of the original
        :attr:`mod`, but with forward and backward graph compiled.

    """

    def functional_call(named_params, named_buffers, *args, **kwargs):
        params_and_buffers = {**named_params, **named_buffers}
        return stateless.functional_call(mod, params_and_buffers, args, kwargs)

    named_params = dict(_named_parameters(mod, remove_duplicate=False))
    named_buffers = dict(_named_buffers(mod, remove_duplicate=False))
    num_params_buffers = len(named_params) + len(named_buffers)
    compiled_f = aot_function(functional_call, num_params_buffers=num_params_buffers, *args, **kwargs)

    class AOTModule(nn.Module):
        def __init__(self):
            super(AOTModule, self).__init__()
            self.orig_module = mod

        def forward(self, *args, **kwargs):
            return compiled_f(
                named_params,
                named_buffers,
                *args,
                **kwargs,
            )

    return AOTModule()


def aot_module_simplified(
        mod: nn.Module,
        inputs: List[torch.Tensor],
        fw_compiler: Callable,
        bw_compiler: Optional[Callable] = None,
        partition_fn: Callable = default_partition,
        decompositions: Optional[Dict] = None,
        hasher_type=None,
        static_argnums=None,
        **top_kwargs) -> nn.Module:
    """
    This is the simplified or low overhead version of aot_module. For frontends
    like TorchDynamo, the input functions/modules to AOT are static and have
    unpacked inputs/outputs. This gives us an opportunity to remove the
        (1) pytree overhead to parse inputs/outputs,
        (2) AOT Autograd cache,
        (3) Reading of params/buffers in every forward call

    :func:`aot_module_simplified` removes these overheads.

    Note: Inputs must be fake tensors in fake tensor mode.
    """
    #########################################################
    params = {
        **dict(_named_parameters(mod, remove_duplicate=False)),
        **dict(_named_buffers(mod, remove_duplicate=False)),
    }
    params_flat, params_spec = pytree.tree_flatten(params)
    params_flat = tuple(params_flat)
    params_len = len(params_flat)

    # [Real vs Fake Params]
    #
    # We have a few options of what we need to do here, but a few rules for why this is the way it is:
    #     - The "runtime" fwd must use real params, as these get invoked alongside real args
    #     - _create_aot_dispatcher_function must be called with fake params and fake args
    #
    # So, we have a few ways of handling it
    # 1) Dynamo passes only real params in, we fakify at the aot level (this current state)
    # 2) Dynamo passes only fake params in, but we rewrite the def forward(*args): to def forward(*params, *args):
    #    (Not bad, but very annoying w/r/t changing dynamo's calling convention and contracts. Also, not having to close
    #    over params is nice, and better w/r/t lifecycles and mutations)
    # 3) Dynamo passes both real and fake tensor in (Not a bad future, but really a stopgap to 2)
    #
    # (2) is the correct long term direction, and we are at (1) for now, (3) can be done to make things a little more streamlined
    # w/r/t where fake tensor conversion happens.
    fake_mode = None
    fake_flat_tensor_params = list(params_flat)
    
    # TODO(voz): Pull up all fake param conversion to dynamo
    fake_mode = fake_mode_from_tensors(inputs)
    if config.use_fake_tensor:
        # Distributed hellscape, ask me about it in chat, dont review this as a sane
        # person would, maddness lies here
        convert_all_inputs = False
        if fake_mode is None:
            convert_all_inputs = len(inputs) > 0
            # assert len(inputs) == 0, "No fake mode found, but got inputs."
            # No fake inputs, just make a mode
            shape_env = ShapeEnv() if config.use_dynamic_shapes else None
            fake_mode = FakeTensorMode(shape_env=shape_env)

        def convert(x):
            if not isinstance(x, torch.Tensor):
                return x
            return fake_mode.from_tensor(x, static_shapes=True)
        if convert_all_inputs:
            inputs = [convert(x) for x in inputs]
        fake_flat_tensor_params = [convert(x) for x in params_flat]
    else:
        assert fake_mode is None, "Fake mode found on inputs, but config specifies otherwise."
        fake_mode = nullcontext()

    def functional_call(*args, **kwargs):
        with stateless._reparametrize_module(
            mod, pytree.tree_unflatten(args[:params_len], params_spec)
        ):
            if isinstance(mod, torch.fx.GraphModule):
                with fx_traceback.override_stack_trace(), warnings.catch_warnings():
                    warnings.filterwarnings(
                        "ignore", "Anomaly Detection has been enabled."
                    )
                    with torch.autograd.detect_anomaly(check_nan=False):
                        out = Interpreter(mod).run(*args[params_len:], **kwargs)
            else:
                out = mod(*args[params_len:], **kwargs)

        if not isinstance(out, (tuple, list)):
            raise RuntimeError(
                "Graph output must be a tuple(). This is so that we can avoid "
                "pytree processing of the ouputs. Please change the module to "
                "have tuple outputs or use aot_module instead."
            )
        return out

    assert static_argnums is None
    if bw_compiler is None:
        bw_compiler = fw_compiler

    aot_config = AOTConfig(
        fw_compiler=fw_compiler,
        bw_compiler=bw_compiler,
        partition_fn=partition_fn,
        decompositions=decompositions,
        num_params_buffers=params_len,
    )

    fake_flat_tensor_params.extend(inputs)
    aot_dispatcher_function = _create_aot_dispatcher_function(functional_call, fake_flat_tensor_params, aot_config, fake_mode)

    @wraps(functional_call)
    def compiled_function(*args):
        return aot_dispatcher_function(args) 

    if top_kwargs:
        def forward(*args, **kwargs):
            return compiled_function(
                *params_flat,
                *args,
                **kwargs,
            )

    else:
        def forward(*args):
            return compiled_function(
                *params_flat,
                *args,
            )

    forward.zero_grad = mod.zero_grad
    forward.named_parameters = mod.named_parameters
    return forward


compiled_function = aot_function
compiled_module = aot_module<|MERGE_RESOLUTION|>--- conflicted
+++ resolved
@@ -32,11 +32,9 @@
 
     def disable_torchdynamo(x):
         return x
-<<<<<<< HEAD
-        
+
+
 from torch._dynamo.utils import fake_mode_from_tensors
-=======
->>>>>>> 1588ea0d
 
 try:
     from torch._dynamo.utils import dynamo_timed
