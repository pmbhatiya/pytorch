from typing import Any, Dict, List, Optional, Set, Tuple, Union, Type
from torch.ao.quantization.quant_type import QuantType
import torch
import copy
import warnings
from torch.fx import (
    GraphModule,
)
from torch.fx.graph import (
    Graph,
    Node,
    Argument,
)
from ..utils import (
    activation_is_statically_quantized,
    weight_is_quantized,
    get_qparam_dict,
    _parent_name,
    get_swapped_custom_module_class,
)
from ..qconfig import (
    QConfigAny,
    qconfig_equals
)
from ..qconfig_mapping import QConfigMapping
from ..qconfig_mapping_utils import (
    _update_qconfig_for_qat,
)
from .qconfig_mapping_utils import (
    generate_node_name_to_qconfig,
    compare_prepare_convert_qconfig_mappings,
    update_qconfig_for_fusion,
    is_qconfig_supported_by_dtype_configs,
)
from torch.ao.quantization.backend_config.utils import (
    get_root_module_to_quantized_reference_module,
    get_pattern_to_dtype_configs,
    get_fused_module_classes,
    get_qat_module_classes,
)
from torch.ao.quantization.backend_config import (
    BackendConfig,
    get_native_backend_config,
)
from .graph_module import (
    QuantizedGraphModule,
    is_observed_module,
    is_observed_standalone_module,
)
from ._equalize import update_obs_for_equalization, convert_eq_obs
from torch.nn.utils.parametrize import type_before_parametrizations
from .utils import (
    _get_module,
    _is_custom_module_lstm,
    get_custom_module_class_keys,
    create_getattr_from_value,
    collect_producer_nodes,
    graph_module_from_producer_nodes,
    node_arg_is_weight,
)
from torch.ao.quantization.quantize import (
    _remove_qconfig,
)
from torch.ao.quantization.stubs import DeQuantStub
from .custom_config import (
    ConvertCustomConfig,
    PrepareCustomConfig,
)
from .lower_to_fbgemm import lower_to_fbgemm
# importing the lib so that the quantized_decomposed ops are registered
from ._decomposed import quantized_decomposed_lib  # noqa: F401
from torch.ao.quantization.observer import _is_activation_post_process


# TODO: revisit this list. Many helper methods shouldn't be public
__all__ = [
    "convert",
    "convert_custom_module",
    "convert_standalone_module",
    "convert_weighted_module",
    "get_module_path_and_prefix",
    "has_none_qconfig",
    "insert_dequantize_node",
    "maybe_get_observer_for_node",
    "maybe_recursive_remove_dequantize",
    "restore_state",
    "run_weight_observers",
]

def _replace_observer_with_quantize_dequantize_node(
        model: torch.nn.Module,
        graph: Graph,
        node: Node,
        modules: Dict[str, torch.nn.Module],
        node_name_to_scope: Dict[str, Tuple[str, type]],
        node_name_to_qconfig: Dict[str, QConfigAny],
        is_decomposed: bool) -> None:
    """ Replace activation_post_process module call node with quantize and
    dequantize node

    Before:
    ... -> observer_0(x) -> ...
    After:
    ... -> torch.quantize_per_tensor(x, ...) -> x.dequantize() -> ...
    """
    assert modules is not None
    assert isinstance(node.target, str)
    module_path, prefix = get_module_path_and_prefix(node, node_name_to_scope, node_name_to_qconfig)
    observer_module = modules[node.target]
<<<<<<< HEAD
=======
    maybe_quantize_node_info = get_quantize_node_info(observer_module, is_decomposed)
>>>>>>> 3bc78295
    # Skip replacing observers to quant/dequant nodes if the qconfigs of all
    # consumers and producers of this observer are None
    skip_replacement = all([
        has_none_qconfig(n, node_name_to_qconfig) for n in
        list(node.args) + list(node.users.keys())])
<<<<<<< HEAD
    if skip_replacement or not _is_conversion_supported(observer_module):
=======
    if skip_replacement or maybe_quantize_node_info is None:
>>>>>>> 3bc78295
        # didn't find correponding quantize op and info for the observer_module
        # so we just remove the observer
        with graph.inserting_before(node):
            node.replace_all_uses_with(node.args[0])
            graph.erase_node(node)
<<<<<<< HEAD
        return

    # otherwise, we can convert the observer module call to quantize/dequantize node
    # 1. extract the information from activation_post_process module for generating
    # the quantize and dequantize operator
    dtype = activation_post_process.dtype  # type: ignore[attr-defined]
    compute_dtype = None
    if hasattr(activation_post_process, "compute_dtype"):
        compute_dtype = activation_post_process.compute_dtype  # type: ignore[attr-defined]
    quantize_op : Optional[Union[Callable, str]] = None
    if dtype in [torch.quint8, torch.qint8, torch.qint32] and \
            not hasattr(activation_post_process, 'compute_dtype'):
        node_type = "call_function"
        scale, zero_point = activation_post_process.calculate_qparams()  # type: ignore[attr-defined]
        if is_per_channel(activation_post_process.qscheme):  # type: ignore[attr-defined]
            ch_axis = int(activation_post_process.ch_axis)  # type: ignore[attr-defined]
            qparams = {"_scale_": scale, "_zero_point_": zero_point, "_axis_": ch_axis, "_dtype_": dtype}
            if is_decomposed:
                raise NotImplementedError("decomposed quantize_per_channel op not implemented yet")
            else:
                quantize_op = torch.quantize_per_channel
        else:
            scale = float(scale)
            zero_point = int(zero_point)
            if is_decomposed:
                quant_min = activation_post_process.quant_min  # type: ignore[attr-defined]
                quant_max = activation_post_process.quant_max  # type: ignore[attr-defined]
                dtype = to_underlying_dtype(dtype)
                qparams = {
                    "_scale_": scale,
                    "_zero_point_": zero_point,
                    "_quant_min": quant_min,
                    "_quant_max": quant_max,
                    "_dtype_": dtype
                }
                quantize_op = torch.ops.quantized_decomposed.quantize_per_tensor
            else:
                qparams = {"_scale_": scale, "_zero_point_": zero_point, "_dtype_": dtype}
                quantize_op = torch.quantize_per_tensor
    elif compute_dtype in [torch.quint8, torch.qint8, torch.float16]:
        # TODO(future PR): switch compute_dtype to is_dynamic
        # dynamic quantization
        node_type = "call_function"
        if is_decomposed:
            raise NotImplementedError("decomposed quantize_per_tensor_dynamic op not implemented yet")
        else:
            quantize_op = torch.quantize_per_tensor_dynamic
        # TODO: get reduce range from observer
        # reduce_range = activation_post_process.reduce_range
        reduce_range = torch.backends.quantized.engine in ("fbgemm", "x86")
        qparams = {"_dtype_": compute_dtype, "_reduce_range_": reduce_range}
    elif dtype == torch.float16:
        node_type = "call_method"
        quantize_op = "to"
        qparams = {"_dtype_": dtype}

    # 2. replace observer node with quant - dequant node
    with graph.inserting_before(node):
        input_node = node.args[0]
        quantize_op_inputs = [input_node]
        for key, value in qparams.items():
            # TODO: we can add the information of whether a value needs to
            # be registered as an attribute in qparams dict itself
            if key in ['_scale_', '_zero_point_']:
                # For scale and zero_point values we register them as buffers in the root module.
                # TODO: maybe need more complex attr name here
                qparam_node = create_getattr_from_value(model, graph, module_path + prefix + key, value)
                quantize_op_inputs.append(qparam_node)
            else:
                # for qparams that are not scale/zero_point (like axis, dtype) we store them as literals in the graph.
                quantize_op_inputs.append(value)

        quantized_node = graph.create_node(node_type, quantize_op, tuple(quantize_op_inputs), {})
        if is_decomposed:
            # use the same qparams from quantize op
            dq_inputs = [quantized_node] + quantize_op_inputs[1:]
            dequantized_node = graph.call_function(
                torch.ops.quantized_decomposed.dequantize_per_tensor,
                tuple(dq_inputs),
                {}
            )
        else:
            dequantized_node = graph.call_method("dequantize", args=(quantized_node,))
        node.replace_all_uses_with(dequantized_node)
        graph.erase_node(node)
=======
    else:
        # otherwise, we can convert the observer moduel call to quantize/dequantize node
        node_type, quantize_op, qparams = maybe_quantize_node_info
        # replace observer node with quant - dequant node
        with graph.inserting_before(node):
            input_node = node.args[0]
            quantize_op_inputs = [input_node]
            for key, value in qparams.items():
                # TODO: we can add the information of whether a value needs to
                # be registered as an attribute in qparams dict itself
                if key in ['_scale_', '_zero_point_']:
                    # For scale and zero_point values we register them as buffers in the root module.
                    # TODO: maybe need more complex attr name here
                    qparam_node = create_getattr_from_value(model, graph, module_path + prefix + key, value)
                    quantize_op_inputs.append(qparam_node)
                else:
                    # for qparams that are not scale/zero_point (like axis, dtype) we store them as literals in the graph.
                    quantize_op_inputs.append(value)

            quantized_node = graph.create_node(node_type, quantize_op, tuple(quantize_op_inputs), {})
            if is_decomposed:
                # use the same qparams from quantize op
                dq_inputs = [quantized_node] + quantize_op_inputs[1:]
                dequantized_node = graph.call_function(
                    torch.ops.quantized_decomposed.dequantize_per_tensor,
                    tuple(dq_inputs),
                    {}
                )
            else:
                dequantized_node = graph.call_method("dequantize", args=(quantized_node,))
            node.replace_all_uses_with(dequantized_node)
            graph.erase_node(node)
>>>>>>> 3bc78295

# this is a temporary hack for custom module, we may want to implement
# this properly after the custom module class design is finalized
# TODO: DeQuantStubs are currently inserted only after custom module LSTM, while observers are inserted
# after all other custom modules. In the future, we should simply insert QuantStubs before and DeQuantStubs
# after custom modules in general, and replace these with "quantize" and "dequantize" nodes respectively.
def _replace_observer_or_dequant_stub_with_dequantize_node(node: Node, graph: Graph):
    call_custom_module_node = node.args[0]
    assert isinstance(call_custom_module_node, Node), \
        f"Expecting the for call custom module node to be a Node, but got {call_custom_module_node}"
    node.replace_all_uses_with(call_custom_module_node)
    graph.erase_node(node)
    insert_dequantize_node(call_custom_module_node, graph)
<<<<<<< HEAD

def _is_conversion_supported(activation_post_process: torch.nn.Module) -> bool:
    dtype = activation_post_process.dtype  # type: ignore[attr-defined]
    compute_dtype = None
    if hasattr(activation_post_process, "compute_dtype"):
        compute_dtype = activation_post_process.compute_dtype  # type: ignore[attr-defined]
    return (dtype in [torch.quint8, torch.qint8, torch.qint32] and compute_dtype is None) or \
        compute_dtype in [torch.quint8, torch.qint8, torch.float16] or \
        dtype == torch.float16
=======
>>>>>>> 3bc78295

def restore_state(
        observed: torch.nn.Module
) -> Tuple[Dict[str, Tuple[str, type]],
           PrepareCustomConfig,
           Set[str]]:
    assert is_observed_module(observed), \
        'incoming model must be produced by prepare_fx'
    prepare_custom_config: PrepareCustomConfig = observed._prepare_custom_config  # type: ignore[assignment]
    node_name_to_scope: Dict[str, Tuple[str, type]] = observed._node_name_to_scope  # type: ignore[assignment]
    observed_node_names: Set[str] = observed._observed_node_names  # type: ignore[assignment]
    return node_name_to_scope, prepare_custom_config, observed_node_names

def has_none_qconfig(node: Argument, node_name_to_qconfig: Dict[str, QConfigAny]) -> bool:
    """ Check if a node has a qconfig of None, i.e. user requested to not quantize
    the node
    """
    return isinstance(node, Node) and node.name in node_name_to_qconfig and node_name_to_qconfig[node.name] is None

def run_weight_observers(observed: GraphModule, backend_config: BackendConfig) -> None:
    """ Extract the subgraph that produces the weight for dynamic quant
    or weight only quant node and run the subgraph to observe the weight.
    Note that the observers of dynamic quant or weight only quant ops are
    run during the convert step.
    """
    for node in observed.graph.nodes:
        if node.op != "call_function":
            continue
        for node_arg in node.args:
            # node_arg is weight
            if node_arg and node_arg_is_weight(node, node_arg, backend_config):
                weight_observer_nodes = collect_producer_nodes(node_arg)
                if weight_observer_nodes is None:
                    continue
                weight_observer_module = \
                    graph_module_from_producer_nodes(
                        observed, weight_observer_nodes)
                # run the weight observer
                weight_observer_module()

def maybe_recursive_remove_dequantize(arg: Any, node: Node, graph: Graph):
    """ If the arg is a dequantize Node, or a list/tuple/dict of dequantize Node,
    we'll recursively remove the dequantize Node
    """
    if isinstance(arg, Node) and \
       arg.op == "call_method" and \
       arg.target == "dequantize":
        quantize_node = arg.args[0]
        # we only replace the specific use since dequantize could be used by other nodes
        # as well
        node.replace_input_with(arg, quantize_node)
    elif isinstance(arg, (list, tuple)):
        for arg_element in arg:
            maybe_recursive_remove_dequantize(arg_element, node, graph)
    elif isinstance(arg, dict):
        for arg_element in arg.values():
            maybe_recursive_remove_dequantize(arg_element, node, graph)
    else:
        warnings.warn(f"Unsupported node type in recursive remove dequantize: {type(arg)}")

def get_module_path_and_prefix(
        obs_node: Node,
        node_name_to_scope: Dict[str, Tuple[str, type]],
        node_name_to_qconfig: Dict[str, QConfigAny]):
    """ Given and observer node, get the `Scope` or the fully qualified name for
    the submodule containing the observed node, also return a prefix of "_input"
    when the observed node is an input of a F.linear op, and not the output of another
    quantized op.
    TODO: this logic is hacky, we should think about how to remove it or make it more
    general
    """
    observed_node = obs_node.args[0]
    # an observer can be inserted for both input of the next operator or output of the previous
    # operator (they can be the same)
    # this flag identifies if the observer is inserted only because the observed node is
    # the input of the next operator
    assert isinstance(observed_node, Node), \
        f"Expecting observed node to be a Node, but got {observed_node}"
    is_input_observer_only = node_name_to_qconfig[observed_node.name] is None \
        if observed_node.name in node_name_to_qconfig else None
    if is_input_observer_only:
        # if the quantize function is at the input of op, then we find the first user of the observer_node
        # to get the path. If a linear call_function is in the user list, we return the first instance
        # of linear node to get the FQN.
        users = list(obs_node.users)
        first_linear_use_or_first_use = users[0] if users else None
        linear_node = None
        for n in users:
            if n.op == "call_function" and n.target == torch.nn.functional.linear:
                linear_node = n
                break
        if linear_node:
            first_linear_use_or_first_use = linear_node
        prefix = "_input"
    else:
        # if the quantize function is at the output of the op, we use the observer input node to get the path
        first_linear_use_or_first_use = observed_node
        prefix = ""

    if first_linear_use_or_first_use and first_linear_use_or_first_use.name in node_name_to_scope:
        module_path, _ = node_name_to_scope[first_linear_use_or_first_use.name]
    else:
        # TODO: it's not used, so actually we can skip quantization
        # but this requires changing return type of quantize_node
        # we can fix it later if needed
        module_path = ""
    return module_path, prefix

def insert_dequantize_node(
        node: Node,
        graph: Graph):
    """ Inserts dequantize node for `node` in `graph`
    """
    with graph.inserting_after(node):
        dequantize_node = graph.call_method("dequantize", (node,))
        for user_node in dict(node.users):
            if user_node is not dequantize_node:
                user_node.replace_input_with(node, dequantize_node)

def maybe_get_observer_for_node(
        node: Node,
        modules: Dict[str, torch.nn.Module]
) -> Optional[torch.nn.Module]:
    """
    If the node is observed, return the observer
    instance. Otherwise, return None.
    """
    for maybe_obs_node, _ in node.users.items():
        if maybe_obs_node.op == 'call_module':
            maybe_obs = modules[str(maybe_obs_node.target)]
            if _is_activation_post_process(maybe_obs):
                return maybe_obs
    return None

def convert_standalone_module(
        node: Node,
        modules: Dict[str, torch.nn.Module],
        model: torch.fx.GraphModule,
        is_reference: bool,
        backend_config: Optional[BackendConfig]):
    """ Converts a observed standalone module to a quantized standalone module by calling
    the fx convert api, currently using the same `is_reference` flag as parent, but we may
    changing this behavior in the future (e.g. separating quantization and lowering for
    standalone module as well)

    Args:
      - node: The call_module node of the observed standalone module
      - modules: named_module of original model
      - model: original model
      - is_reference: a flag from parent provided by user to decide if we want to
        produce a reference model or a fbgemm/qnnpack model
      - backend_config: backend configuration of the target backend of quantization
    """
    # TODO: remove is_reference flag
    if is_reference:
        convert_fn = torch.ao.quantization.quantize_fx.convert_to_reference_fx
    else:
        convert_fn = torch.ao.quantization.quantize_fx.convert_fx  # type: ignore[attr-defined]
    # We know that observed standalone module is a GraphModule since
    # it's produced by us
    observed_standalone_module : GraphModule = modules[str(node.target)]  # type: ignore[assignment]
    sm_input_quantized_idxs = \
        observed_standalone_module \
        ._standalone_module_input_quantized_idxs\
        .tolist()  # type: ignore[operator]
    # remove the dequantize nodes for inputs
    args = list(node.args)
    for idx in range(len(args)):
        if idx in sm_input_quantized_idxs:
            arg = args[idx]
            if arg.op == "call_method" and arg.target == "dequantize":  # type: ignore[union-attr]
                quantize_node = arg.args[0]  # type: ignore[union-attr]
                node.replace_input_with(arg, quantize_node)
                if len(arg.users) == 0:  # type: ignore[union-attr]
                    model.graph.erase_node(arg)
    # add dequantize node for output
    sm_output_quantized_idxs = \
        observed_standalone_module \
        ._standalone_module_output_quantized_idxs \
        .tolist()  # type: ignore[operator]
    if len(sm_output_quantized_idxs) > 0:
        assert sm_output_quantized_idxs[0] == 0, "Currently only quantized"
        "output idxs = [0] is supported"

        # if it's non-empty, then it means the output is kept in quantized form
        # we'll just add a dequantize node after this node
        insert_dequantize_node(node, model.graph)

    # TODO: allow convert_custom_config to override backend_config
    # for standalone module
    quantized_standalone_module = convert_fn(
        observed_standalone_module,
        backend_config=backend_config)
    parent_name, name = _parent_name(node.target)
    # update the modules dict
    setattr(modules[parent_name], name, quantized_standalone_module)
    modules[str(node.target)] = quantized_standalone_module

def convert_weighted_module(
        node: Node,
        modules: Dict[str, torch.nn.Module],
        observed_node_names: Set[str],
        node_name_to_qconfig: Dict[str, QConfigAny],
        backend_config: BackendConfig):
    """ Convert a weighted module to reference quantized module in the model
    If the QConfig of a QAT module is not set, the module will still be converted to
    a float module.

    Args:
      - node: The call_module node of the observed standalone module
      - modules: named_module of original model
      - observed_node_names: names for the set of observed fx node, we can skip
        this conversion if the node is not observed
    """
    original_module = modules[str(node.target)]
    qconfig: QConfigAny = original_module.qconfig  # type: ignore[assignment]
    weight_post_process = None
    qat_module_classes = get_qat_module_classes(backend_config)

    if isinstance(
            original_module,
            qat_module_classes):
        # Converting qat module to a float module, we need to attch
        # weight fake_quant to the module, weight fake_quant is assumed to be run during
        # QAT so we don't need to run it again here
        weight_post_process = original_module.weight_fake_quant
        original_module = original_module.to_float()  # type: ignore[operator]
        # change qat module to float module
        parent_name, name = _parent_name(node.target)
        setattr(modules[parent_name], name, original_module)

    is_observed = node.name in observed_node_names
    # If a qconfig is not defined for this node, then skip converting to a reference module
    if qconfig is None or has_none_qconfig(node, node_name_to_qconfig) or not is_observed:
        return

    # skip converting to reference quantized module if the qconfig is not supported
    pattern_to_dtype_configs = get_pattern_to_dtype_configs(backend_config)
    dtype_configs = pattern_to_dtype_configs.get(type(original_module), [])
    if not is_qconfig_supported_by_dtype_configs(qconfig, dtype_configs):
        return

    # TODO: rename weight_is_statically_quantized to weight_is_int8_quantized
    is_weight_quantized = weight_is_quantized(qconfig)

    # the condition for swapping the module to reference quantized module is:
    # weights need to be quantized
    if not is_weight_quantized:
        return

    fused_module = None
    float_module = original_module
    # extract the inidividual float_module and fused module
    if isinstance(original_module, torch.nn.intrinsic._FusedModule):
        fused_module = float_module
        float_module = fused_module[0]  # type: ignore[index]

    # TODO: move this to the reference quantized module
    # weight_qparams or weight_qparams dict
    wq_or_wq_dict = {}
    if isinstance(float_module, torch.nn.RNNCellBase):
        weight_post_process_ih = qconfig.weight()  # type: ignore[union-attr, operator]
        weight_post_process_hh = qconfig.weight()  # type: ignore[union-attr, operator]
        weight_post_process_ih(float_module.weight_ih)
        weight_post_process_hh(float_module.weight_hh)
        weight_qparams_ih = get_qparam_dict(weight_post_process_ih)
        weight_qparams_hh = get_qparam_dict(weight_post_process_hh)
        wq_or_wq_dict = {
            "weight_ih": weight_qparams_ih,
            "weight_hh": weight_qparams_hh,
        }
    elif isinstance(float_module, torch.nn.LSTM):
        # format for wq_or_wq_dict (flattened attributes):
        # {"weight_ih_l0_scale": ..., "weight_ih_l0_qscheme": ..., ...}
        for wn in float_module._flat_weights_names:
            if hasattr(float_module, wn) and wn.startswith("weight"):
                weight = getattr(float_module, wn)
                weight_post_process = qconfig.weight()  # type: ignore[union-attr, operator]
                if weight_post_process.dtype == torch.qint8:  # type: ignore[union-attr]
                    weight_post_process(weight)  # type: ignore[operator, misc]
                wq_or_wq_dict[wn] = get_qparam_dict(weight_post_process)
    else:
        # weight_post_process is None means the original module is not a QAT module
        # we need to get weight_post_process from qconfig in this case
        if weight_post_process is None:
            weight_post_process = qconfig.weight()  # type: ignore[union-attr, operator]
        # run weight observer
        # TODO: This is currently a hack for QAT to get the right shapes for scale and zero point.
        # In the future, we should require the user to calibrate the model after calling prepare
        # Issue: https://github.com/pytorch/pytorch/issues/73941
        weight_post_process(float_module.weight)  # type: ignore[operator]
        wq_or_wq_dict = get_qparam_dict(weight_post_process)

    # We use the same reference module for all modes of quantization: static, dynamic, weight_only
    # root_module_to_quantized_reference_module: module mapping from root (floating point) module class
    # to quantized reference module class, e.g. nn.Conv2d to nn.quantized._reference.Conv2d
    root_module_to_quantized_reference_module = get_root_module_to_quantized_reference_module(backend_config)
    ref_qmodule_cls = root_module_to_quantized_reference_module.get(type_before_parametrizations(float_module), None)
    assert (
        ref_qmodule_cls is not None
    ), f"No reference quantized module class configured for {type_before_parametrizations(float_module)}"
    ref_qmodule = ref_qmodule_cls.from_float(float_module, wq_or_wq_dict)  # type: ignore[attr-defined]
    if fused_module is not None:
        fused_module[0] = ref_qmodule  # type: ignore[operator]
    else:
        parent_name, name = _parent_name(node.target)
        setattr(modules[parent_name], name, ref_qmodule)

def _remove_previous_dequantize_in_custom_module(node: Node, prev_node: Node, graph: Graph):
    """
    Given a custom module `node`, if the previous node is a dequantize, reroute the custom as follows:

    Before: quantize - dequantize - custom_module
    After: quantize - custom_module
                 \\ - dequantize
    """
    # expecting the input node for a custom module node to be a Node
    assert isinstance(prev_node, Node), \
        f"Expecting the argument for custom module node to be a Node, but got {prev_node}"
    if prev_node.op == "call_method" and prev_node.target == "dequantize":
        node.replace_input_with(prev_node, prev_node.args[0])
        # Remove the dequantize node if it doesn't have other users
        if len(prev_node.users) == 0:
            graph.erase_node(prev_node)

def convert_custom_module(
        node: Node,
        graph: Graph,
        modules: Dict[str, torch.nn.Module],
        custom_module_class_mapping: Dict[QuantType, Dict[Type, Type]],
        statically_quantized_custom_module_nodes: Set[Node]):
    """ Converts an observed custom module to a quantized custom module based on
    `custom_module_class_mapping`
    For static quantization, we'll also remove the previous `dequantize` node and
    attach the observer node for output to the module, the observer for the node
    will be converted to a dequantize node instead of quantize-dequantize pairs
    later in the graph. In the end we would have a quantized custom module that
    has the same interface as a default quantized module in nn.quantized namespace,
    i.e. quantized input and quantized output.

    Args:
      - node: The call_module node of the observed standalone module
      - graph: The graph containing the node
      - modules: named_module of original model
      - custom_module_class_mapping: mapping from observed custom module class to
        quantized custom module class, used to swap custom modules
      - statically_quantized_custom_module_nodes: we'll add the custom module node
        if we find it is statically quantized, this will be used later when converting
        observers to quant/dequant node pairs, if the observed node is a statically
        quantized custom module nodes, we'll convert the observer to a dequantize node,
        this is to keep the interface the same as the default quantized module.
        TODO: maybe we want to redesign this part to align with reference model design
        as well, but there has been some discussions around the interface, so we can do
        it later.
    """
    observed_custom_module = modules[str(node.target)]
    maybe_obs = maybe_get_observer_for_node(node, modules)
    qconfig = observed_custom_module.qconfig
    if activation_is_statically_quantized(qconfig):
        statically_quantized_custom_module_nodes.add(node)
        if _is_custom_module_lstm(node, modules):
            # The inputs are tuples in the form (input, (hidden0, hidden1))
            # Ensure all three input nodes are quantized
            assert (
                len(node.args) == 2 and
                isinstance(node.args[1], tuple) and
                len(node.args[1]) == 2
            )
            (inputs, (hidden0, hidden1)) = node.args  # type: ignore[misc]
            assert isinstance(inputs, Node)
            assert isinstance(hidden0, Node)
            assert isinstance(hidden1, Node)
            _remove_previous_dequantize_in_custom_module(node, inputs, graph)
            _remove_previous_dequantize_in_custom_module(node, hidden0, graph)
            _remove_previous_dequantize_in_custom_module(node, hidden1, graph)
        else:
            # remove the previous dequant node to ensure the inputs are quantized
            arg = node.args[0]
            assert isinstance(arg, Node)
            _remove_previous_dequantize_in_custom_module(node, arg, graph)
            # absorb the following observer into the module conversion
            activation_post_process = maybe_get_observer_for_node(node, modules)
            assert activation_post_process is not None
            observed_custom_module.activation_post_process = activation_post_process

    # swap the observed custom module to quantized custom module
    quantized_custom_module_class = get_swapped_custom_module_class(
        observed_custom_module, custom_module_class_mapping, qconfig)
    quantized_custom_module = \
        quantized_custom_module_class.from_observed(observed_custom_module)
    parent_name, name = _parent_name(node.target)
    setattr(modules[parent_name], name, quantized_custom_module)

def convert(
        model: GraphModule, is_reference: bool = False,
        convert_custom_config: Union[ConvertCustomConfig, Dict[str, Any], None] = None,
        is_standalone_module: bool = False,
        _remove_qconfig_flag: bool = True,
        qconfig_mapping: Union[QConfigMapping, Dict[str, Any], None] = None,
        backend_config: Union[BackendConfig, Dict[str, Any], None] = None,
        is_decomposed: bool = False) -> torch.nn.Module:
    """
    We will convert an observed model (a module with observer calls) to a reference
    quantized model, the rule is simple:
    1. for each observer module call in the graph, we'll convert it to calls to
       quantize and dequantize functions based on the observer instance
    2. for weighted operations like linear/conv, we need to convert them to reference
       quantized module, this requires us to know whether the dtype configured for the
       weight is supported in the backend, this is done in prepare step and the result
       is stored in observed_node_names, we can decide whether we need to swap the
       module based on this set

    Args:
       * `is_standalone_module`: when this flag is True, it means we are quantizing
       a submodule that is not inlined in parent module, and will be quantized
       separately as one unit.

       * `is_decomposed`: a boolean flag to indicate whether we want to use the
        quantize operator for decomposed quantized tensor
        (torch.ops.quantized_decomposed.quantize_per_tensor) or default/standalone
        quantized tensor (torch.quantize_per_tensor)

    Returns:
         a quantized standalone module, whether input/output is quantized is
         specified by prepare_custom_config, with
         input_quantized_idxs, output_quantized_idxs, please
         see docs for :func:`~torch.ao.quantization.prepare_fx` for details
    """
    if convert_custom_config is None:
        convert_custom_config = ConvertCustomConfig()

    if isinstance(convert_custom_config, Dict):
        warnings.warn(
            "Passing a convert_custom_config_dict to convert is deprecated and will not be supported "
            "in a future version. Please pass in a ConvertCustomConfig instead.")
        convert_custom_config = ConvertCustomConfig.from_dict(convert_custom_config)

    if isinstance(qconfig_mapping, Dict):
        warnings.warn(
            "Passing a QConfig dictionary to convert is deprecated and will not be supported "
            "in a future version. Please pass in a QConfigMapping instead.")
        qconfig_mapping = QConfigMapping.from_dict(qconfig_mapping) if qconfig_mapping else None
    qconfig_mapping = copy.deepcopy(qconfig_mapping)
    assert(qconfig_mapping is None or isinstance(qconfig_mapping, QConfigMapping))

    if isinstance(backend_config, Dict):
        warnings.warn(
            "Passing a backend_config_dict to prepare is deprecated and will not be supported "
            "in a future version. Please pass in a BackendConfig instead.")
        backend_config = BackendConfig.from_dict(backend_config)

    if backend_config is None:
        backend_config = get_native_backend_config()

    node_name_to_scope, prepare_custom_config, observed_node_names = restore_state(model)
    node_name_to_qconfig: Dict[str, QConfigAny] = model._node_name_to_qconfig  # type: ignore[assignment]

    # mapping from fully qualified module name to module instance
    # for example,
    # {
    #   '': Model(...),
    #   'linear': Linear(...),
    #   'linear.weight_fake_quant': PerChannelMinMaxObserver(...),
    # }
    # We use remove_duplicate=False here because torch.cat uses
    # the same activation_post_process module instance but different names
    modules = dict(model.named_modules(remove_duplicate=False))

    # TODO refactor this code once we update the prepare logic to have additional information on
    # which graph nodes have been observed and share that with convert to decide which observers to ignore.
    if qconfig_mapping:
        prepare_qconfig_mapping: QConfigMapping = model._qconfig_mapping  # type: ignore[assignment]
        modules_copy = copy.deepcopy(modules)

        if model._is_qat:
            _update_qconfig_for_qat(qconfig_mapping, {})
        update_qconfig_for_fusion(model, qconfig_mapping)

        compare_prepare_convert_qconfig_mappings(prepare_qconfig_mapping, qconfig_mapping)  # type: ignore[arg-type]
        convert_node_name_to_qconfig = generate_node_name_to_qconfig(
            model, modules_copy, model.graph, qconfig_mapping, node_name_to_scope)
        # check the convert_node_name_to_qconfig generated and ensure that
        # all the values either match what was set in prepare node_name_to_qconfig
        # or are set to None in the convert_node_name_to_qconfig.
        for k, v in node_name_to_qconfig.items():
            assert k in convert_node_name_to_qconfig, 'Expected key {} in convert node_name_to_qconfig'.format(k)
            if convert_node_name_to_qconfig[k] is not None:
                assert qconfig_equals(v, convert_node_name_to_qconfig[k]), \
                    "Expected k {} to have the same value in prepare and convert QConfigMappings, " \
                    "but {} was updated to {}".format(k, v, convert_node_name_to_qconfig[k])
        node_name_to_qconfig = convert_node_name_to_qconfig

    custom_module_classes = get_custom_module_class_keys(convert_custom_config.observed_to_quantized_mapping)
    custom_module_class_mapping = convert_custom_config.observed_to_quantized_mapping

    if model._equalization_node_name_to_qconfig is not None:
        # If we want to do equalization then do the following:
        # Calculate the equalization scale, update the observers with the scaled
        # inputs, and scale the weight
        weight_eq_obs_dict = update_obs_for_equalization(model, modules)
        convert_eq_obs(model, modules, weight_eq_obs_dict)

    # always run weight observers in the top level forward method
    # for dynamic quant ops or weight only quant ops
    run_weight_observers(model, backend_config)

    graph_inputs: List[str] = []
    for node in model.graph.nodes:
        if node.op == 'placeholder':
            graph_inputs.append(node.name)

    # additional state to override inputs to be quantized, if specified
    # by the user
    placeholder_node_seen_cnt = 0
    input_quantized_idxs: List[int] = prepare_custom_config.input_quantized_indexes
    output_quantized_idxs: List[int] = prepare_custom_config.output_quantized_indexes

    root_module_to_quantized_reference_module = get_root_module_to_quantized_reference_module(backend_config)
    # convert tuples so that it can work with isinstance(module, tuple_of_classes)
    root_module_classes = tuple(root_module_to_quantized_reference_module.keys())
    qat_module_classes = get_qat_module_classes(backend_config)
    fused_module_classes = get_fused_module_classes(backend_config)
    statically_quantized_custom_module_nodes: Set[Node] = set()

    for node in list(model.graph.nodes):
        if node.op == 'placeholder':
            cur_placeholder_node_idx = placeholder_node_seen_cnt
            placeholder_node_seen_cnt += 1
            if cur_placeholder_node_idx in input_quantized_idxs:
                # Inputs are assumed to be quantized if the user specifid the
                # input_quantized_idxs override.
                # we need to dequantize the inputs since all operators took
                # floating point inputs in reference quantized models
                insert_dequantize_node(node, model.graph)
        elif node.op == "output":
            # If the argument is empty we don't need to do anything
            if len(output_quantized_idxs) == 0:
                continue
            # Result are kept quantized if the user specified the
            # output_quantized_idxs override.
            # Remove the dequantize operator for the node in the end if any
            return_node = node
            output = node.args[0]
            # outputs can be Node, list, tuple, dict, other cases are not supported yet
            if isinstance(output, (list, tuple)):
                for idx in output_quantized_idxs:
                    maybe_recursive_remove_dequantize(output[idx], return_node, model.graph)
            elif isinstance(output, (Node, dict)):
                # we treat dict as a single argument currently, but it can be extended
                # to support {"key": dtype} after we change output_quantized_idxs to
                # dict
                if 0 in output_quantized_idxs:
                    maybe_recursive_remove_dequantize(output, return_node, model.graph)
            else:
                warnings.warn(f"Unsupported node type for output_quantized_idxs: {type(output)}")
        elif node.op == "call_module":
            mod = _get_module(node, modules)
            assert mod is not None
            if _is_activation_post_process(mod):
                observed_node = node.args[0]
                if observed_node in statically_quantized_custom_module_nodes:
                    _replace_observer_or_dequant_stub_with_dequantize_node(node, model.graph)
                else:
                    _replace_observer_with_quantize_dequantize_node(
                        model, model.graph, node, modules, node_name_to_scope,
                        node_name_to_qconfig, is_decomposed)
            elif isinstance(mod, DeQuantStub):
                _replace_observer_or_dequant_stub_with_dequantize_node(node, model.graph)
            elif is_observed_standalone_module(mod):
                convert_standalone_module(
                    node, modules, model, is_reference, backend_config)
            # below this point `type_before_parametrizations` is used
            # instead of `type` to handle situations with fx quant + sparsity
            elif type_before_parametrizations(mod) in set(
                    root_module_classes).union(qat_module_classes).union(fused_module_classes):
                # extra check for fused module classes to make sure they are fused module classes
                # of target modules
                if type_before_parametrizations(mod) in fused_module_classes and \
                   type_before_parametrizations(mod[0]) not in root_module_classes:  # type: ignore[index]
                    continue
                convert_weighted_module(
                    node, modules, observed_node_names, node_name_to_qconfig, backend_config)
            elif type_before_parametrizations(mod) in custom_module_classes:
                convert_custom_module(
                    node, model.graph, modules, custom_module_class_mapping,
                    statically_quantized_custom_module_nodes)

    preserved_attributes = set(convert_custom_config.preserved_attributes)
    model = QuantizedGraphModule(model, copy.deepcopy(model.graph), preserved_attributes)

    # remove deadcode after converting observers to quant/dequant ops
    model.graph.eliminate_dead_code()
    model.recompile()

    # TODO: maybe move this to quantize_fx.py
    if not is_reference:
        model = lower_to_fbgemm(model, node_name_to_qconfig, node_name_to_scope)
    # TODO: this looks hacky, we want to check why we need this and see if we can
    # remove this
    # removes qconfig and activation_post_process modules
    if _remove_qconfig_flag:
        _remove_qconfig(model)
    return model<|MERGE_RESOLUTION|>--- conflicted
+++ resolved
@@ -57,6 +57,10 @@
     collect_producer_nodes,
     graph_module_from_producer_nodes,
     node_arg_is_weight,
+)
+from torch.ao.quantization.utils import (
+    is_per_channel,
+    to_underlying_dtype,
 )
 from torch.ao.quantization.quantize import (
     _remove_qconfig,
@@ -107,26 +111,17 @@
     assert isinstance(node.target, str)
     module_path, prefix = get_module_path_and_prefix(node, node_name_to_scope, node_name_to_qconfig)
     observer_module = modules[node.target]
-<<<<<<< HEAD
-=======
-    maybe_quantize_node_info = get_quantize_node_info(observer_module, is_decomposed)
->>>>>>> 3bc78295
     # Skip replacing observers to quant/dequant nodes if the qconfigs of all
     # consumers and producers of this observer are None
     skip_replacement = all([
         has_none_qconfig(n, node_name_to_qconfig) for n in
         list(node.args) + list(node.users.keys())])
-<<<<<<< HEAD
     if skip_replacement or not _is_conversion_supported(observer_module):
-=======
-    if skip_replacement or maybe_quantize_node_info is None:
->>>>>>> 3bc78295
         # didn't find correponding quantize op and info for the observer_module
         # so we just remove the observer
         with graph.inserting_before(node):
             node.replace_all_uses_with(node.args[0])
             graph.erase_node(node)
-<<<<<<< HEAD
         return
 
     # otherwise, we can convert the observer module call to quantize/dequantize node
@@ -212,40 +207,6 @@
             dequantized_node = graph.call_method("dequantize", args=(quantized_node,))
         node.replace_all_uses_with(dequantized_node)
         graph.erase_node(node)
-=======
-    else:
-        # otherwise, we can convert the observer moduel call to quantize/dequantize node
-        node_type, quantize_op, qparams = maybe_quantize_node_info
-        # replace observer node with quant - dequant node
-        with graph.inserting_before(node):
-            input_node = node.args[0]
-            quantize_op_inputs = [input_node]
-            for key, value in qparams.items():
-                # TODO: we can add the information of whether a value needs to
-                # be registered as an attribute in qparams dict itself
-                if key in ['_scale_', '_zero_point_']:
-                    # For scale and zero_point values we register them as buffers in the root module.
-                    # TODO: maybe need more complex attr name here
-                    qparam_node = create_getattr_from_value(model, graph, module_path + prefix + key, value)
-                    quantize_op_inputs.append(qparam_node)
-                else:
-                    # for qparams that are not scale/zero_point (like axis, dtype) we store them as literals in the graph.
-                    quantize_op_inputs.append(value)
-
-            quantized_node = graph.create_node(node_type, quantize_op, tuple(quantize_op_inputs), {})
-            if is_decomposed:
-                # use the same qparams from quantize op
-                dq_inputs = [quantized_node] + quantize_op_inputs[1:]
-                dequantized_node = graph.call_function(
-                    torch.ops.quantized_decomposed.dequantize_per_tensor,
-                    tuple(dq_inputs),
-                    {}
-                )
-            else:
-                dequantized_node = graph.call_method("dequantize", args=(quantized_node,))
-            node.replace_all_uses_with(dequantized_node)
-            graph.erase_node(node)
->>>>>>> 3bc78295
 
 # this is a temporary hack for custom module, we may want to implement
 # this properly after the custom module class design is finalized
@@ -259,7 +220,6 @@
     node.replace_all_uses_with(call_custom_module_node)
     graph.erase_node(node)
     insert_dequantize_node(call_custom_module_node, graph)
-<<<<<<< HEAD
 
 def _is_conversion_supported(activation_post_process: torch.nn.Module) -> bool:
     dtype = activation_post_process.dtype  # type: ignore[attr-defined]
@@ -269,8 +229,6 @@
     return (dtype in [torch.quint8, torch.qint8, torch.qint32] and compute_dtype is None) or \
         compute_dtype in [torch.quint8, torch.qint8, torch.float16] or \
         dtype == torch.float16
-=======
->>>>>>> 3bc78295
 
 def restore_state(
         observed: torch.nn.Module
