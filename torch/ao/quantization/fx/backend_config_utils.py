--- conflicted
+++ resolved
@@ -5,12 +5,8 @@
     ObservationType,
 )
 from torch.ao.quantization.utils import (
-<<<<<<< HEAD
     _activation_dtype,
     _get_combined_dict,
-=======
-    get_combined_dict,
->>>>>>> f73d9a79
     Pattern,
     NodePattern,
     QuantizerCls,
@@ -20,11 +16,7 @@
 from .quantization_patterns import QuantizeHandler
 from .fusion_patterns import DefaultFuseHandler
 
-<<<<<<< HEAD
 from typing import Dict, Any, Callable, Optional, List
-=======
-from typing import Callable, Dict
->>>>>>> f73d9a79
 
 __all__: List[str] = []
 
@@ -54,31 +46,6 @@
         def is_general_tensor_value_op(self) -> bool:
             return self.observation_type == ObservationType.OUTPUT_SHARE_OBSERVER_WITH_INPUT
 
-<<<<<<< HEAD
-        # TODO: change this to output activation
-        def get_activation_ctr(
-                self,
-                qconfig: Any,
-                pattern: Pattern,
-                is_training: bool,
-        ) -> Optional[Callable]:
-            """
-            Returns the constructor for the activation observer which should be
-            used for the pattern matched to this handler. Some handlers override
-            this to a different value than what is specified in the qconfig.
-            """
-            act_dtype = _activation_dtype(qconfig)
-            # TODO: change to is_qat
-            if is_training:
-                if act_dtype == torch.quint8 and self.overwrite_output_fake_quantizer is not None:
-                    return self.overwrite_output_fake_quantizer
-            else:
-                if act_dtype == torch.quint8 and self.overwrite_output_observer is not None:
-                    return self.overwrite_output_observer
-            return qconfig.activation
-
-=======
->>>>>>> f73d9a79
         # This is temporary, and will be removed soon
         def input_output_observed(self):
             return self.input_output_observed_
