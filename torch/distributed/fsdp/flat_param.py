import contextlib
from dataclasses import dataclass
from enum import auto, Enum
from itertools import accumulate, chain
from typing import (
    cast,
    Dict,
    Generator,
    Iterator,
    List,
    NamedTuple,
    Optional,
    Sequence,
    Set,
    Tuple,
    Union,
)

import torch
import torch.distributed as dist
import torch.nn as nn
import torch.nn.functional as F
from torch import Tensor

from ._utils import _alloc_storage, _free_storage, _same_storage, p_assert

__all__ = [
    "FlatParameter",
    "FlatParamHandle",
    "FlatParamShardMetadata",
    "ParamInfo",
    "SharedParamInfo",
]


class ParamInfo(NamedTuple):
    """Information for an original module parameter."""

    param_name: str  # unprefixed
    module: nn.Module
    module_name: str


class SharedParamInfo(NamedTuple):
    """
    Additional information for a shared parameter.

    For each shared parameter, we designate one module and its parameter
    variable to be the primary owner, determined as the first one encountered
    in the parameter walk. These are prefixed with "prim". The primary module
    and parameter do not have their own :class:`SharedParamInfo` instance.
    """

    param_name: str  # unprefixed
    module: nn.Module
    module_name: str
    prim_param_name: str  # unprefixed
    prim_module: nn.Module
    prim_module_name: str


class FlatParamShardMetadata(NamedTuple):
    """
    This holds metadata specific to this rank's shard of the flattened
    parameter.

    Attributes:
        param_names (Tuple[str, ...]): Prefixed parameter names of this rank's
            shard of the parameters; see :class:`FlatParameter`.
        param_shapes (Tuple[torch.Size, ...]): Parameter shapes of this rank's
            shard of the parameters; see :class:`FlatParameter`.
        param_numels (Tuple[int, ...]): Parameter numels of this rank's shard
            of the parameters; see :class:`FlatParameter`.
        param_offsets (Tuple[Tuple[int, int], ...]): [start, end] offsets (in
            units of numels) giving this rank's part of each flattened
            original module parameter.
    """

    param_names: Tuple[str, ...]
    param_shapes: Tuple[torch.Size, ...]
    param_numels: Tuple[int, ...]
    param_offsets: Tuple[Tuple[int, int], ...]


# TODO (awgu): Prefix these with "Handle" for now to avoid circular imports and
# inadvertent misuses; coalesce with those in fully_sharded_data_parallel.py
# later
class HandleShardingStrategy(Enum):
    FULL_SHARD = auto()
    SHARD_GRAD_OP = auto()
    NO_SHARD = auto()


class HandleTrainingState(Enum):
    IDLE = auto()
    FORWARD = auto()
    BACKWARD_PRE = auto()
    BACKWARD_POST = auto()
    SUMMON_FULL_PARAMS = auto()


@dataclass
class HandleConfig:
    sharding_strategy: HandleShardingStrategy
    offload_params: bool
    param_dtype: Optional[torch.dtype]
    reduce_dtype: Optional[torch.dtype]


class FlatParameter(nn.Parameter):
    """
    This is the flattened parameter used by :class:`FullyShardedDataParallel`.
    It is comprised of one or more original parameters, which are flattened
    and concatenated to construct the flattened parameter.

    Under the current design, this parameter logically represents both the
    unsharded and sharded flattened parameter, and its data changes storages
    dynamically.
        - In the :class:`FullyShardedDataParallel` constructor, the parameter
        is initialized as unsharded and then sharded in-place.
        - At runtime, the parameter is lazily (re)-initialized. The sharded
        parameter data is saved in ``self._local_shard``, and a new ``Tensor``
        ``self._full_param_padded`` is created, which is the all-gather
        destination and owns the unsharded parameter storage thereafter. (See
        :meth:`FullyShardedDataParallel._init_param_attributes`.)
        - Throughout runtime, the parameter data changes storages as needed,
        e.g. to the sharded flattened parameter, reduced-precision sharded
        flattened parameter, or the unsharded flattened parameter.

    Attributes:
        _unpadded_unsharded_size (torch.Size): Unsharded flattened parameter's
            size without padding.
        _padded_unsharded_size (torch.Size): Unsharded flattened parameter's
            size with padding. This is only set for sharded strategies since
            they require padding for the all-gather.
        _sharded_size (torch.Size): Sharded flattened parameter's size with
            padding. (We omit "padded" because there is no unpadded one.)

        _param_infos (Tuple[ParamInfo, ...]): Each parameter's parameter info
            entry; see :class:`ParamInfo`.
        _numels (Tuple[int, ...]): Each parameter's numel.
        _shapes (Tuple[torch.Size, ...]): Each parameter's shape.
        _prefixed_param_names (Tuple[str, ...]): Each parameter's name prefixed
            with the parent module names starting from the module passed to
            construct this flattened parameter via :class:`FlatParamHandle`;
            the prefixed names are guaranteed to be unique within the subtree
            rooted in that module.
        _num_params (int): Number of original parameters flattened into this
            flattened parameter; this is the length of ``_param_infos``,
            ``_numels``, ``_shapes``, and ``_prefixed_param_names``.
        _shared_param_infos (Tuple[SharedParamInfo, ...]): Shared parameter
            info entries; see :class:`SharedParamInfo`.

        _shard_param_offsets (List[Tuple[int, int])): [start, end] offsets (in
            units of numel) giving this rank's part of each flattened original
            module parameter; for any parameter ``p`` that is not sharded
            across ranks, this will be [0, ``p.numel()``-1].
        _shard_indices (Tuple[int, int]): [start, end] indices (in units of
            parameters) for this rank's shard of the original model parameters,
            where the parameters follow the order in which they were originally
            flattened; this indexes appropriately into any data structure that
            follows the flattening order (e.g. ``_param_infos``, ``_numels``,
            etc.).
        _shard_numel_padded (int): Numel padded for this rank's sharded
            flattened parameter.

        _local_shard (Tensor): Sharded flattened parameter with padding if
            using a sharded strategy. If using ``NO_SHARD``, then this is the
            unpadded unsharded flattened parameter, and there is no notion of a
            sharded flattened parameter or padded unsharded flattened
            parameter.
        _full_param_padded (Tensor): Unsharded flattened parameter with
            padding. This is not defined for ``NO_SHARD``. When using mixed
            precision for parameters, this has the low precision.
        _full_prec_full_param_padded (Tensor): Full precision unsharded
            flattened parameter with padding. This is used for unsharding
            outside of computation when using mixed precision for parameters.
            This is never defined for ``NO_SHARD``.
        _post_backward_hook_state (Tuple[AccumulateGrad, RemovableHandle]):
            Flattened parameter's :class:`AccumulateGrad` object and
            post-backward hook handle.
        _mp_shard (Tensor): Low precision sharded flattened parameter with
            padding. This is only defined when parameter mixed precision is
            enabled. For ``NO_SHARD``, this is used for computation.
        _cpu_grad (Tensor): Sharded gradient with padding stored on CPU.
            This is only defined when offloading parameters is enabled.
        _saved_grad_shard (Tensor): Sharded gradient with padding from previous
            iterations for gradient accumulation without :meth:`no_sync`.
    """

    def _init_metadata(
        self,
        param_infos: List[ParamInfo],
        numels: List[int],
        shapes: List[torch.Size],
        prefixed_param_names: List[str],
        shared_param_infos: List[SharedParamInfo],
        params: Optional[List[nn.Parameter]],
        shared_params: Optional[List[nn.Parameter]],
    ) -> None:
        """
        Initializes attributes holding metadata about the original parameters
        comprising the flattened parameter.

        We expose this method separate from the constructor to keep the
        constructor only responsible for the flattened parameter's tensor data.
        This method should only be called once per model, while the constructor
        may be called multiple times, e.g. when reloading from a checkpoint, in
        which case only the tensor data needs to be passed to the constructor.
        Since :meth:`load_state_dict` is implemented via :meth:`copy_`, the
        metadata is correctly assumed to be unchanged.

        Args:
            See the Attributes in the class docstring.
        """
        assert len(param_infos) == len(numels)
        assert len(param_infos) == len(shapes)
        assert len(param_infos) == len(prefixed_param_names)
        self._num_params = len(param_infos)
        self._param_infos = tuple(param_infos)
        self._numels = tuple(numels)
        self._shapes = tuple(shapes)
        self._prefixed_param_names = tuple(prefixed_param_names)
        self._shared_param_infos = tuple(shared_param_infos)
        assert (params is None) == (shared_params is None)
        if params is not None:
            assert shared_params is not None
            self._params: Optional[Tuple[nn.Parameter, ...]] = tuple(params)
            self._shared_params: Optional[Tuple[nn.Parameter, ...]] = tuple(
                shared_params
            )
            # Set `_flattened` on the original parameters to avoid flattening
            # them into another `FlatParameter` during recursive construction
            for param in chain(self._params, self._shared_params):
                param._flattened = True  # type: ignore[attr-defined]
        else:
            self._params = None
            self._shared_params = None
        self._unpadded_unsharded_size = self.size()


class FlatParamHandle:
    """
    This handle manages a flattened parameter (:class:`FlatParameter`). This
    includes sharding and view management.

    Args:
        params (Sequence[nn.Parameter]): The parameters to use for the
            flattened parameter.
        module (nn.Module): A module that is the root of the subtree containing
            all parameters in ``params``; for non-recursive wrapping, this must
            be the top-level module, while for recursive wrapping, this may not
            necessarily be the top-level module.
        device (torch.device): The compute and communication device, which
            should be a non-CPU device. We refer to it as the compute device.
        config (HandleConfig): A config customizing the handle based on FSDP's
            available features.
        use_orig_params (bool): If ``True``, then FSDP preserves the original
            parameter variables and returns them from ``named_parameters()``
            (e.g. to support different optimizer hyperparameters within one
            :class:`FlatParameter`). If ``False``, then FSDP reconstructs the
            parameter every iteration and returns the :class:`FlatParameter` s
            from ``named_parameters()``.

    Attributes:
        _registered_orig_params (bool): ``True`` if the original module
            parameters are registered and ``False`` otherwise. If
            ``use_orig_params=False``, then this is always ``False``. If
            ``use_orig_params=True``, then this is ``True`` generally when the
            flattened parameter is sharded and ``False`` when it is unsharded.
    """

    ##################
    # INITIALIZATION #
    ##################
    def __init__(
        self,
        params: Sequence[nn.Parameter],
        module: nn.Module,
        device: torch.device,
        config: HandleConfig,
        use_orig_params: bool,
    ) -> None:
        super().__init__()
        self.device = device
        self._config = config
        self._use_orig_params = use_orig_params
        self._registered_orig_params = False
        self._training_state = HandleTrainingState.IDLE
        self._init_flat_param(params, module, use_orig_params)
        self._use_unsharded_views(as_params=False)

    def _init_flat_param(
        self,
        params: Sequence[Optional[nn.Parameter]],
        module: nn.Module,
        use_orig_params: bool,
    ) -> None:
        """
        Initializes the flattened parameter ``self.flat_param`` by flattening
        the parameters in ``params`` into a single :class:`FlatParameter` and
        saves relevant metadata. Shared parameters are only included in the
        flattened parameter once.

        This checks that all comprising parameters have the same dtype and
        ``requires_grad`` and does not support nested construction of
        :class:`FlatParameter` s.

        Args:
            See the Args in the class docstring.
        """
        params_set = set(params)
        params_set.discard(None)
        if len(params_set) == 0:
            raise ValueError(
                "Cannot initialize a `FlatParameter` from an empty parameter list"
            )
        param_infos: List[ParamInfo] = []
        numels: List[int] = []
        shapes: List[torch.Size] = []
        prefixed_param_names: List[str] = []
        shared_param_infos: List[SharedParamInfo] = []
        shared_param_memo: Dict[nn.Parameter, Tuple[nn.Module, str, str]] = {}
        params_to_flatten: List[nn.Parameter] = []
        shared_params: List[nn.Parameter] = []
        dtype: Optional[torch.dtype] = None
        requires_grad: Optional[bool] = None
        for submodule_name, submodule in module.named_modules():
            for param_name, param in submodule.named_parameters(recurse=False):
                if param not in params_set:
                    continue
                if param in shared_param_memo:
                    prim_module, prim_module_name, prim_param_name = shared_param_memo[
                        param
                    ]
                    shared_params.append(param)
                    shared_param_infos.append(
                        SharedParamInfo(
                            param_name,
                            submodule,
                            submodule_name,
                            prim_param_name,
                            prim_module,
                            prim_module_name,
                        )
                    )
                else:
                    if isinstance(param, FlatParameter):
                        raise ValueError("`FlatParameter` does not support nesting")
                    if dtype is not None and param.dtype != dtype:
                        raise ValueError(
                            "`FlatParameter` requires uniform dtype but got "
                            f"{dtype} and {param.dtype}"
                        )
                    if dtype is None and not param.is_floating_point():
                        raise ValueError("Integer parameters are unsupported")
                    if (
                        requires_grad is not None
                        and param.requires_grad != requires_grad
                    ):
                        raise ValueError(
                            "`FlatParameter` requires uniform `requires_grad`"
                        )
                    dtype = param.dtype
                    requires_grad = param.requires_grad
                    shared_param_memo[param] = (submodule, submodule_name, param_name)
                    params_to_flatten.append(param)
                    param_infos.append(ParamInfo(param_name, submodule, submodule_name))
                    numels.append(param.numel())
                    shapes.append(param.shape)
                    prefixed_param_name = (
                        submodule_name + "." + param_name
                        if submodule_name
                        else param_name
                    )
                    prefixed_param_names.append(prefixed_param_name)
        assert requires_grad is not None
        self.flat_param = FlatParamHandle.flatten_params(
            params_to_flatten, requires_grad
        )
        self.flat_param._init_metadata(
            param_infos,
            numels,
            shapes,
            prefixed_param_names,
            shared_param_infos,
            params_to_flatten if use_orig_params else None,
            shared_params if use_orig_params else None,
        )

    @staticmethod
    def flatten_params(
        params: Sequence[torch.Tensor],
        requires_grad: bool,
    ) -> FlatParameter:
        """
        Flattens the parameters in ``params`` into a single
        :class:`FlatParameter`. This should be the only way used to construct
        :class:`FlatParameter` s.

        We expose this factory method for checkpointing (e.g. sharded state
        dict). The flattened parameter's metadata should only be initialized
        once (see :meth:`_init_metadata`), but its tensor data may be reloaded.
        """
        with torch.no_grad():
            flat_params = [
                p.detach().reshape(-1) if isinstance(p, nn.Parameter) else p.reshape(-1)
                for p in params
            ]
            flat_param_data = torch.cat(flat_params, dim=0)
        flat_param = FlatParameter(flat_param_data, requires_grad=requires_grad)
        return flat_param

    ###################################
    # SHARD INITIALIZATION & METADATA #
    ###################################
    @torch.no_grad()
    def shard(self, process_group: dist.ProcessGroup):
        """
        Shards the handle's ``FlatParameter``. In terms of memory, this
        allocates new memory for the sharded flattened parameter and frees the
        unsharded flattened parameter's storage.

        Postcondition: ``self.flat_param`` is the sharded flattened parameter.
        Shard metadata attributes are set for all sharding strategies.
        ``process_group``, ``rank``, and ``world_size`` attributes are set if
        using a sharded strategy.

        TODO (awgu): Once we retire ``FlattenParamsWrapper``, we should pass
        the process group directly to the ``FlatParamHandle`` constructor. For
        now, we decouple ``FlattenParamsWrapper` from a process group, but this
        makes the process-group-related attributes not necessarily defined.
        """
        flat_param = self.flat_param
        if not self.uses_sharded_strategy:
            self._init_shard_metadata(0, 0, flat_param.numel() - 1)
        else:
            self.process_group = process_group
            self.rank = process_group.rank()
            self.world_size = process_group.size()
            assert (
                flat_param.storage_offset() == 0
            ), "The `FlatParameter` is not the sole occupant of its storage"
            orig_storage = flat_param.storage()
            sharded_flat_param, numel_padded = FlatParamHandle._get_shard(
                flat_param, self.rank, self.world_size
            )
            flat_param.set_(sharded_flat_param)  # type: ignore[call-overload]
            start = sharded_flat_param.numel() * self.rank
            end = sharded_flat_param.numel() * (self.rank + 1) - 1  # inclusive
            self._init_shard_metadata(numel_padded, start, end)
            if orig_storage.size() > 0:
                orig_storage.resize_(0)
        if self._use_orig_params:
            self._use_sharded_views()
            self._use_sharded_grad_views()

    def _init_shard_metadata(
        self,
        numel_padded: int,
        start: int,
        end: int,
    ) -> None:
        """
        Initializes shard-related metadata for this rank's shard of the
        flattened parameter: ``_sharded_size``, ``_shard_param_offsets``,
        ``_shard_indices``, and ``_shard_numel_padded``.

        Args:
            numel_padded (int): Numel padded for this rank's sharded flattened
                parameter.
            start (int): Start index in the sharded flattened parameter
                assigned to this rank.
            end (int): End index (inclusive) in the sharded flattened parameter
                assigned to this rank. If this exceeds the sharded flattened
                parameter's numel, then it is truncated.

        Precondition: ``self.flat_param`` 's data is the sharded flattened
        parameter.
        """
        self.flat_param._sharded_size = self.flat_param.size()  # type: ignore[attr-defined]
        sharded_flat_param_numel = self.flat_param.numel()  # includes `numel_padded`
        p_assert(start >= 0 and start <= end, f"start: {start} end: {end}")
        p_assert(
            numel_padded <= sharded_flat_param_numel,
            f"numel_padded: {numel_padded} "
            f"sharded_flat_param_numel: {sharded_flat_param_numel}",
        )
        (
            self.flat_param._shard_param_offsets,  # type: ignore[attr-defined]
            self.flat_param._shard_indices,  # type: ignore[attr-defined]
        ) = self._get_shard_metadata(start, end)
        self.flat_param._shard_numel_padded = numel_padded  # type: ignore[attr-defined]

    def _get_shard_metadata(
        self,
        start: int,
        end: int,
    ) -> Tuple[Tuple[Tuple[int, int], ...], Tuple[int, int]]:
        """
        Computes the shard metadata based on ``start`` and ``end``, which give
        the closed interval of the unsharded flattened parameter specifying the
        shard.

        Args:
            start (int): Start index (in units of numel) of this rank's shard
                of the flattened parameter.
            end (int): End index (in units of numel and inclusive) of this
                rank's shard of the flattened parameter.

        Return:
            Tuple[Tuple[Tuple[int, int], ...], Tuple[int, int]]: See
            ``_shard_param_offsets`` and ``_shard_indices`` in
            :class:`FlatParameter` 's docstring.
        """
        flat_param_offsets = self._get_flat_param_offsets()
        # Indices of the original parameters in this rank's sharded flattened
        # parameter
        shard_param_indices_range = []  # elements will be consecutive
        # [start, end] offsets giving this rank's part of the flattened
        # original module parameter (which will be [0, `p.numel()`-1] for any
        # parameter that is not sharded across ranks)
        shard_param_offsets = []
        for i, (param_start, param_end) in enumerate(flat_param_offsets):
            if start > param_end or end < param_start:
                continue
            if start <= param_start:
                intra_param_start = 0
            else:
                intra_param_start = start - param_start
            intra_param_end = min(param_end, end) - param_start
            shard_param_indices_range.append(i)
            shard_param_offsets.append(
                (intra_param_start, intra_param_end)
            )  # both inclusive
        if len(shard_param_indices_range) == 0:
            shard_param_indices = (0, 0)
            assert len(shard_param_offsets) == 0
        else:
            shard_param_indices = (
                shard_param_indices_range[0],
                shard_param_indices_range[-1],
            )
            assert (
                len(shard_param_offsets)
                == shard_param_indices[-1] - shard_param_indices[0] + 1
            )
        return tuple(shard_param_offsets), shard_param_indices

    @staticmethod
    def _get_unpadded_shard(
        tensor: Tensor,
        rank: int,
        world_size: int,
    ) -> Tuple[Tensor, int]:
        """
        Returns the shard of ``tensor`` without any padding for the given
        ``rank`` and ``world_size`` and the numel to pad for that shard.

        If ``tensor`` is already flattened or may be viewed in the flattened
        shape (which is true in the expected usage), then this method does not
        allocate any new tensor memory.
        """
        chunks = torch.flatten(tensor).chunk(world_size)
        if len(chunks) < (rank + 1):
            # This rank gets an empty chunk fully padded with zeros since there
            # are not enough chunks across ranks
            chunk = chunks[0].new_empty(0)
        else:
            chunk = chunks[rank]
        numel_to_pad = chunks[0].numel() - chunk.numel()
        assert (
            numel_to_pad >= 0
        ), "Chunk's size should be at most the first chunk's size"
        return chunk, numel_to_pad

    @staticmethod
    def _get_shard(
        tensor: Tensor,
        rank: int,
        world_size: int,
    ) -> Tuple[Tensor, int]:
        """
        Returns the shard of ``tensor`` with padding for the given ``rank`` and
        ``world_size`` and the numel padded for that shard.

        This method allocates new memory (via :meth:`clone`) since the
        unsharded ``tensor`` may be deallocated after this method returns.
        """
        chunk, numel_to_pad = FlatParamHandle._get_unpadded_shard(
            tensor, rank, world_size
        )
        shard = chunk.clone()
        if numel_to_pad > 0:
            shard = F.pad(shard, [0, numel_to_pad])
        return shard, numel_to_pad

    @staticmethod
    def _get_sharded_size(tensor: Tensor, rank: int, world_size: int) -> torch.Size:
        """
        Returns the shape of ``tensor`` after sharding including padding. This
        requires ``tensor`` to have 1D shape and ensures that the returned
        shape is 1D.
        """
        assert len(tensor.shape) == 1, f"{tensor.shape}"
        unpadded_sharded_tensor, numel_to_pad = FlatParamHandle._get_unpadded_shard(
            tensor, rank, world_size
        )
        unpadded_sharded_size = unpadded_sharded_tensor.size()
        assert len(unpadded_sharded_size) == 1, f"{unpadded_sharded_size}"
        return torch.Size([unpadded_sharded_size[0] + numel_to_pad])

    def _get_flat_param_offsets(self) -> List[Tuple[int, int]]:
        """Returns [start, end] offsets of each original parameter's flattened
        data in the unsharded flattened parameter (without padding)."""
        cumulative_sum = list(accumulate(self.flat_param._numels))
        starts = [0] + cumulative_sum[:-1]
        ends = [end - 1 for end in cumulative_sum]  # inclusive
        param_offsets = list(zip(starts, ends))
        return param_offsets

    def shard_metadata(
        self,
    ) -> FlatParamShardMetadata:
        """Returns shard-related metadata specific to this rank's shard of the
        flattened parameter."""
        assert hasattr(self.flat_param, "_shard_indices") and hasattr(
            self.flat_param, "_shard_param_offsets"
        ), "Shard metadata has not been initialized"
        shard_param_start_index = self.flat_param._shard_indices[0]  # type: ignore[attr-defined]
        shard_param_end_index = self.flat_param._shard_indices[1]  # type: ignore[attr-defined]
        sl = (
            slice(shard_param_start_index, shard_param_end_index + 1)
            if shard_param_start_index <= shard_param_end_index
            else slice(0, 0)
        )
        return FlatParamShardMetadata(
            self.flat_param._prefixed_param_names[sl],
            self.flat_param._shapes[sl],
            self.flat_param._numels[sl],
            self.flat_param._shard_param_offsets[:],  # type: ignore[attr-defined]
        )

    ###################
    # UNSHARD/RESHARD #
    ###################
    def pre_unshard(self) -> bool:
        """
        Returns: ``False`` if this is a no-op and ``True`` otherwise.

        Postcondition: ``self.flat_param`` 's data is on the device for
        communication and is what should be all-gathered. This means that it
        matches the dtype of the expected unsharded parameter.
        """
<<<<<<< HEAD
        if self._registered_orig_params:
            # TODO (awgu): I am not sure if we want to enable this by default
            # for `use_orig_params=True` since there may be some CPU overhead.
            self._writeback_orig_params()
        if self._uses_param_mixed_precision and not self._force_full_precision:
=======
        ret = False
        if not self.needs_unshard():
            pass  # no need to prepare for an all-gather
        elif self._uses_param_mixed_precision and not self._force_full_precision:
>>>>>>> cab47000
            self._use_low_precision_shard()
            ret = True
        elif self._config.offload_params and self.flat_param.device != self.device:
            # NOTE: This creates a new tensor distinct from any attributes.
            self._flat_param_to(self.device, non_blocking=True)
            ret = True
        self._check_on_compute_device(self.flat_param)
        return ret

    def _use_low_precision_shard(self):
        """
        Allocates the low precision shard directly on the compute device and
        switches to using the low precision sharded flattened parameter.
        """
        self._check_low_precision_shard()
        flat_param = self.flat_param
        _alloc_storage(
            flat_param._mp_shard, flat_param._local_shard.size()  # type: ignore[attr-defined]
        )
        # `copy_()` implicitly casts to the low precision
        flat_param._mp_shard.copy_(  # type: ignore[attr-defined]
            flat_param._local_shard.to(  # type: ignore[attr-defined]
                self.device, non_blocking=True
            )
        )
        # Invariant: `_mp_shard` is always on the compute device.
        flat_param.data = flat_param._mp_shard  # type: ignore[attr-defined]

    def needs_pre_unshard(self) -> bool:
        """Returns if this handle needs the pre-unshard."""
        if self.uses_sharded_strategy and not self.needs_unshard():
            # Do not prepare the sharded flattened parameter for an all-gather
            # if the handle does not need to be unsharded
            return False
        return self._config.offload_params or self._uses_param_mixed_precision

    def unshard(self):
        """
        Runs the unshard logic. This includes all-gathering the flattened
        parameter and switching to using the unsharded flattened parameter. If
        the handle does not need unsharding, then this only switches to using
        the unsharded flattened parameter. For ``NO_SHARD``, this is a no-op.

        If FSDP is in :meth:`summon_full_params` and the handle uses parameter
        mixed precision, then the parameter is forced to full precision.
        """
        if not self.needs_unshard():
            if self.uses_sharded_strategy:
                # The handle may have been resharded without freeing the padded
                # unsharded flattened parameter, in which case we need to
                # switch to using the unsharded parameter
                unsharded_flat_param = self._get_padded_unsharded_flat_param()
                self._use_unsharded_flat_param(unsharded_flat_param)
            return
        unsharded_flat_param = self._alloc_padded_unsharded_flat_param()
        self._all_gather_flat_param(unsharded_flat_param)

    def needs_unshard(self) -> bool:
        """Returns if the handle's flattened parameter needs to be unsharded."""
        if not self.uses_sharded_strategy:
            return False
        unsharded_flat_param = self._get_padded_unsharded_flat_param()
        already_unsharded = (
            unsharded_flat_param.storage().size() == unsharded_flat_param.numel()
        )
        return not already_unsharded

    def _alloc_padded_unsharded_flat_param(self):
        """
        Allocates the *padded* unsharded flattened parameter. The unpadded
        unsharded flattened parameter is always a view into the padded one.
        This padded parameter is saved to a different attribute on the
        ``FlatParameter`` depending on if we force full precision.
        """
        self._check_sharded_strategy()
        flat_param = self.flat_param
        unsharded_flat_param = self._get_padded_unsharded_flat_param()
        self._check_storage_freed(unsharded_flat_param)
        _alloc_storage(unsharded_flat_param, flat_param._padded_unsharded_size)  # type: ignore[attr-defined]
        return unsharded_flat_param

    def _get_padded_unsharded_flat_param(self) -> torch.Tensor:
        """
        Returns a reference to the padded unsharded flattened parameter
        depending on the calling context. This should only be called if using a
        sharded strategy.
        """
        self._check_sharded_strategy()
        flat_param = self.flat_param
        if self._force_full_precision:
            # When parameter mixed precision is enabled, we use a different
            # tensor as the all-gather destination to preserve the invariant
            # that  `_full_param_padded` is in the low precision
            unsharded_flat_param = flat_param._full_prec_full_param_padded  # type: ignore[attr-defined]
            p_assert(
                unsharded_flat_param.dtype != self._config.param_dtype,
                f"Expects full precision but got {self._config.param_dtype}",
            )
        else:
            unsharded_flat_param = flat_param._full_param_padded  # type: ignore[attr-defined]
        return unsharded_flat_param

    def _all_gather_flat_param(
        self,
        padded_unsharded_flat_param: Tensor,
    ) -> None:
        """
        All-gathers the handle's flattened parameter to the destination
        ``padded_unsharded_flat_param``, and switches to using the all-gathered
        tensor.
        """
        p_assert(
            hasattr(self, "process_group") and hasattr(self, "world_size"),
            "Expects a process group and world size to have been set via `shard()`",
        )
        sharded_flat_param = self.flat_param.data
        expected_numel = sharded_flat_param.numel() * self.world_size
        p_assert(
            padded_unsharded_flat_param.numel() == expected_numel,
            f"Expects {expected_numel} numel but got {padded_unsharded_flat_param.numel()}",
        )
        dist._all_gather_base(
            padded_unsharded_flat_param,
            sharded_flat_param,
            self.process_group,
        )
        self._use_unsharded_flat_param(padded_unsharded_flat_param)

    def _use_unsharded_flat_param(
        self,
        padded_unsharded_flat_param: torch.Tensor,
    ) -> None:
        """
        Switches to using the *unpadded* unsharded flattened parameter, which
        is a view into the *padded* unsharded flattened parameter.
        """
        unsharded_size = self.flat_param._unpadded_unsharded_size
        self.flat_param.data = padded_unsharded_flat_param[
            : unsharded_size.numel()
        ].view(unsharded_size)

    def post_unshard(self):
        """
        Runs the post-unshard logic. This includes freeing the low precision
        shard if needed.
        """
        if self._uses_param_mixed_precision and self.uses_sharded_strategy:
            self._free_low_precision_sharded_param()
        self._check_on_compute_device(self.flat_param)

    def _free_low_precision_sharded_param(self):
        """Frees the low precision sharded flattened parameter."""
        self._check_low_precision_shard()
        _free_storage(self.flat_param._mp_shard)  # type: ignore[attr-defined]

    def prepare_gradient(self):
        """
        Prepares the gradient for the backward computation by saving and
        clearing any existing sharded gradient in ``.grad`` to enable computing
        a new unsharded gradient.
        """
        p_assert(
            self._training_state
            in (HandleTrainingState.BACKWARD_PRE, HandleTrainingState.IDLE),
            "Expects to be in `BACKWARD_PRE` or `IDLE` (if prefetching)",
        )
        flat_param = self.flat_param
        if flat_param.grad is not None and (
            flat_param.grad.size() != flat_param._unpadded_unsharded_size
            or flat_param.grad.device != flat_param.device  # grad on CPU
        ):
            self._check_on_compute_device(self.flat_param)
            grad_offloaded = flat_param.grad.device != self.device
            p_assert(
                not grad_offloaded or self._config.offload_params,
                f"Expects the sharded gradient to be on {self.device} "
                f"but got {flat_param.grad.device}",
            )
            prev_iter_synced_gradients = (
                flat_param.grad.size()
                == flat_param._local_shard.size()  # type: ignore[attr-defined]
            )
            if prev_iter_synced_gradients:
                # TODO (awgu): Gradient accumulation outside `no_sync()`
                # does not work with CPU offloading. The issue should be
                # that, in the post-backward hook, we cannot do an addition
                # between a CPU tensor (the existing sharded gradient) and
                # a GPU tensor (the new sharded gradient).
                if not grad_offloaded:
                    flat_param._saved_grad_shard = flat_param.grad.data  # type: ignore[attr-defined]
            else:
                padded_unsharded_size = flat_param._padded_unsharded_size  # type: ignore[attr-defined]
                p_assert(
                    flat_param.grad.size() == padded_unsharded_size,
                    "Expects `.grad` to be the unsharded gradient in "
                    f"`no_sync()` with size {padded_unsharded_size} "
                    f"but got size {flat_param.grad.size()}",
                )
            flat_param.grad = None

    @contextlib.contextmanager
    def to_cpu(self):
        """
        Moves the unpadded unsharded flattened parameter to CPU while in the
        context and moves it back to the previous device upon exit. For now,
        this assumes the ``FlatParameter`` is the unpadded unsharded flattened
        parameter since (1) there is no reason to include the padding in the
        copy and (2) there is no use case for the sharded flattened parameter.

        Precondition: ``self.flat_param`` 's data is the unpadded unsharded
        flattened parameter on the compute device, and the handle uses a
        sharded strategy.
        Postcondition: Same as the precondition.
        """
        self._check_sharded_strategy()
        p_assert(
            self.flat_param.size() == self.flat_param._unpadded_unsharded_size,
            f"Expects size {self.flat_param._unpadded_unsharded_size} but got {self.flat_param.size()}",
        )
        self._check_on_compute_device(self.flat_param)
        # Check that the unpadded unsharded flattened parameter is a view into
        # the padded unsharded flattened parameter as expected
        # NOTE: This check is not strictly needed for correctness but is a
        # useful sanity check since the tensor should only be used internally.
        unpadded_storage_ptr = self.flat_param.storage().data_ptr()
        padded_storage_ptr = (
            self._get_padded_unsharded_flat_param().storage().data_ptr()
        )
        p_assert(
            unpadded_storage_ptr == padded_storage_ptr,
            "Expects the unpadded parameter to be a view into the padded parameter",
        )
        self._flat_param_to(torch.device("cpu"))
        self._free_unsharded_flat_param()
        try:
            yield
        finally:
            p_assert(
                self.flat_param.size() == self.flat_param._unpadded_unsharded_size,
                f"Expects size {self.flat_param._unpadded_unsharded_size} but got {self.flat_param.size()}",
            )
            padded_unsharded_flat_param = self._alloc_padded_unsharded_flat_param()
            # Copy from CPU to the compute device
            padded_unsharded_flat_param[: self.flat_param.numel()].copy_(
                self.flat_param
            )
            self._use_unsharded_flat_param(padded_unsharded_flat_param)

    def reshard(self, free_unsharded_flat_param: bool):
        """
        Runs the reshard logic. This includes freeing the unsharded flattened
        parameter if ``free_unsharded_flat_param`` and switching to using the
        sharded flattened parameter.
        """
        if free_unsharded_flat_param:
            self._free_unsharded_flat_param()
        self._use_sharded_flat_param()

    def post_reshard(self):
        """
        Runs the post-reshard logic. This includes freeing any memory that
        can now be freed given that the ``FlatParameter`` points to the full
        precision sharded flattened parameter.

        Precondition: ``self.flat_param`` 's data points to the full precision
        sharded flattened parameter.
        """
        # For `NO_SHARD`, `_mp_shard` is not freed in the post-unshard since
        # it is also the low precision *unsharded* flattened parameter. Hence,
        # we delay the free until the reshard.
        if (
            self._uses_param_mixed_precision
            and not self.uses_sharded_strategy
            and not self._force_full_precision  # did not use the low precision shard
        ):
            self._free_low_precision_sharded_param()

    def _free_unsharded_flat_param(self):
        """
        Frees the padded unsharded flattened parameter. The tensor to free
        depends on the calling context since the unshard may have forced full
        precision, in which case a different tensor is used.
        """
        self._check_sharded_strategy()
        unsharded_flat_param = self._get_padded_unsharded_flat_param()
        self._check_storage_allocated(unsharded_flat_param)
        self._check_on_compute_device(unsharded_flat_param)
        # Do not free the memory until all ops in the current stream finish
        unsharded_flat_param.record_stream(
            cast(torch._C.Stream, torch.cuda.current_stream())
        )
        _free_storage(unsharded_flat_param)

    def _use_sharded_flat_param(self) -> None:
        """Switches to using the sharded flattened parameter."""
        flat_param = self.flat_param
        if self._config.offload_params:
            device = flat_param._local_shard.device  # type: ignore[attr-defined]
            p_assert(
                device == torch.device("cpu"),
                f"Expects the local shard to be on CPU but got {device}",
            )
        flat_param.data = flat_param._local_shard  # type: ignore[attr-defined]

    #########
    # VIEWS #
    #########
    @staticmethod
    def _get_unflat_views(
        flat_param: FlatParameter,
        tensor: Optional[torch.Tensor] = None,
    ) -> Iterator[Tensor]:
        """
        Returns unflattened ``Tensor`` views into ``tensor`` if it is not
        ``None`` or ``flat_param`` otherwise, where the unflattening is based
        on ``flat_param`` 's metadata.

        In other words, to get views into the unsharded flattened parameter,
        pass ``tensor`` as ``None``, but to get views into tensor optimizer
        state, pass ``tensor`` as the optimizer state tensor.
        """
        if tensor is None:
            tensor = flat_param
        p_assert(
            tensor.numel() == flat_param._unpadded_unsharded_size.numel(),
            f"Expects {flat_param._unpadded_unsharded_size.numel()} numel but got "
            f"{tensor.numel()} numel",
        )
        views = (
            tensor.view(shape)
            for (tensor, shape) in zip(
                torch.split(tensor, flat_param._numels, dim=0), flat_param._shapes  # type: ignore[arg-type]
            )
        )
        return views

    def _use_unsharded_views(self, as_params: bool) -> None:
        """
        Unflattens the unsharded flattened parameter by setting the original
        module parameter variables to be views into it.

        Args:
            as_params (bool): If ``True``, then registers the original
                parameters as ``nn.Parameter`` s; if ``False``, then registers
                the original parameters only as ``Tensor`` s. ``False`` should
                be used during forward/backward computation and when hiding the
                original parameters from :meth:`nn.Module.named_parameters`.
        """
        self._check_unsharded()
        self._registered_orig_params = False
        views = self._get_unflat_views(self.flat_param)
        for i, (view, (param_name, module, _)) in enumerate(
            zip(views, self.flat_param._param_infos)
        ):
            if hasattr(module, param_name):
                delattr(module, param_name)
            if self._use_orig_params and as_params:
                param = self.flat_param._params[i]  # type: ignore[index]
                setattr(module, param_name, param)
                param.data = view
            elif as_params:
                module.register_parameter(param_name, nn.Parameter(view))
            else:
                setattr(module, param_name, view)
        for i, (
            param_name,
            module,
            _,
            prim_param_name,
            prim_module,
            prim_module_name,
        ) in enumerate(self.flat_param._shared_param_infos):
            if hasattr(module, param_name):
                delattr(module, param_name)
            p_assert(
                hasattr(prim_module, prim_param_name),
                f"Module {prim_module_name} is missing parameter {prim_param_name}",
            )
            prim_param: Union[Tensor, nn.Parameter] = getattr(
                prim_module, prim_param_name
            )
            p_assert(
                not as_params or isinstance(prim_param, nn.Parameter),
                f"as_params={as_params} type(prim_param)={type(prim_param)}",
            )
            if self._use_orig_params and as_params:
                shared_param = self.flat_param._shared_params[i]  # type: ignore[index]
                setattr(module, param_name, shared_param)
                shared_param.data = prim_param
            elif as_params:
                assert isinstance(prim_param, nn.Parameter)
                module.register_parameter(param_name, prim_param)
            else:
                setattr(module, param_name, prim_param)

    @contextlib.contextmanager
    def unflatten_as_params(self) -> Generator:
        """
        Assumes the flattened parameter is unsharded. When in the context,
        unflattens the original parameters as ``nn.Parameter`` views into the
        flattened parameter, and after the context, restores the original
        parameters as ``Tensor`` views into the flattened parameter.
        """
        self._use_unsharded_views(as_params=True)
        try:
            yield
        finally:
            self._use_unsharded_views(as_params=False)

    @torch.no_grad()
    def _use_sharded_views(self):
        """
        Sets the original module parameter variables' data to be flattened
        views into the sharded flattened parameter.

        The views are kept as flattened to simplify the case where a parameter
        is sharded across ranks. Parameters whose data is not present in the
        sharded flattened parameter have their data set to a size-0 empty
        tensor. We do not delete them to ensure to preserve expected behaviors
        like model printability. Parameters whose data is present must preserve
        their variables to be passable to an optimizer.
        """
        self._check_sharded(self.flat_param)
        self._registered_orig_params = True
        start, end = self.flat_param._shard_indices  # type: ignore[attr-defined]
        offset = 0
        assert self.flat_param._params is not None
        for i, (param, (param_name, module, _)) in enumerate(
            zip(self.flat_param._params, self.flat_param._param_infos)
        ):
            setattr(module, param_name, param)
            in_sharded_flat_param = i >= start and i <= end
            if in_sharded_flat_param:
                param_start, param_end = self.flat_param._shard_param_offsets[i - start]  # type: ignore[attr-defined]
                numel_in_shard = param_end - param_start + 1
                param.data = self.flat_param[offset : offset + numel_in_shard]
                offset += numel_in_shard
            else:
                _free_storage(param)
                param.data = torch.empty(
                    0,
                    dtype=param.dtype,
                    device=self.flat_param.device,
                    requires_grad=False,
                )
        assert self.flat_param._shared_params is not None
        for i, (
            param,
            (param_name, module, _, prim_param_name, prim_module, _),
        ) in enumerate(
            zip(self.flat_param._shared_params, self.flat_param._shared_param_infos)
        ):
            setattr(module, param_name, param)
            prim_param = getattr(prim_module, prim_param_name)
            param.data = prim_param  # could be both empty and non-empty

    @torch.no_grad()
    def _use_sharded_grad_views(self):
        """
        Sets the original module parameter variables' gradients to be flattened
        views into the sharded flattened parameter's gradient. This is a no-op
        if there is no gradient.

        Parameters whose data is not present in the sharded flattened parameter
        and parameters with ``requires_grad=False`` have their gradients set to
        ``None``. Since the gradient variables do not need to be preserved,
        this method does not manipulate existing ``Tensor`` data directly and
        creates new ``Tensor`` variables instead.
        """
        self._check_sharded(self.flat_param)
        if self.flat_param.grad is None:
            return  # no-op
        self._check_sharded(self.flat_param.grad)
        start, end = self.flat_param._shard_indices  # type: ignore[attr-defined]
        offset = 0
        assert self.flat_param._params is not None
        for i, param in enumerate(self.flat_param._params):
            in_sharded_flat_param = i >= start and i <= end
            if in_sharded_flat_param:
                param_start, param_end = self.flat_param._shard_param_offsets[i - start]  # type: ignore[attr-defined]
                numel_in_shard = param_end - param_start + 1
                if param.requires_grad:
                    param.grad = self.flat_param.grad[offset : offset + numel_in_shard]
                else:
                    param.grad = None
                offset += numel_in_shard
            else:
                param.grad = None
        assert self.flat_param._shared_params is not None
        for i, (param, (_, _, _, prim_param_name, prim_module, _)) in enumerate(
            zip(self.flat_param._shared_params, self.flat_param._shared_param_infos)
        ):
            in_sharded_flat_param = hasattr(prim_module, prim_param_name)
            if in_sharded_flat_param and param.requires_grad:
                prim_param = getattr(prim_module, prim_param_name)
                param.grad = prim_param.grad  # share the same reference
            else:
                param.grad = None

    def _writeback_orig_params(self):
        """
        Iterates over the original parameters and writes back any parameters
        that changed storages (due to a non-inplace operator) to the handle's
        ``FlatParameter``.

        Raises:
            RuntimeError: An original parameter changes storages and no longer
            has the expected flattened shape.
        """
        self._check_sharded(self.flat_param)
        self._check_registered_orig_params()
        start, end = self.flat_param._shard_indices  # type: ignore[attr-defined]
        offset = 0
        assert self.flat_param._params is not None
        for i, param in enumerate(self.flat_param._params):
            in_sharded_flat_param = i >= start and i <= end
            if in_sharded_flat_param:
                param_start, param_end = self.flat_param._shard_param_offsets[i - start]  # type: ignore[attr-defined]
                numel_in_shard = param_end - param_start + 1
                needs_param_writeback = not _same_storage(param, self.flat_param)
                if needs_param_writeback:
                    # TODO (awgu): shall we relax this to just having the same
                    # numel? then we just flatten and writeback
                    expected_shape = torch.Size([numel_in_shard])
                    print(
                        f"[Rank {dist.get_rank()}] needs writeback; "
                        f"expected shape={expected_shape} shape={param.shape} "
                        f"expected device={self.flat_param.device} device={param.device}"
                    )
                    if param.shape != expected_shape:
                        raise RuntimeError(
                            "Cannot writeback when the parameter shape changes\n"
                            f"Expects {expected_shape} but got {param.shape}"
                        )
                    self.flat_param[offset : offset + numel_in_shard].copy_(param)
                # TODO (awgu): writeback gradient
                # need to handle what if there is no flat param grad but there is param grad
                # -> allocate memory?
                # needs_grad_writeback = param.grad is not None and not self._same_storage(param.grad)
                offset += numel_in_shard

    def _deregister_orig_params(self):
        for (param_name, module, _) in self.flat_param._param_infos:
            if hasattr(module, param_name):
                delattr(module, param_name)
        for (param_name, module, _, _, _, _) in self.flat_param._shared_param_infos:
            if hasattr(module, param_name):
                delattr(module, param_name)

    ###########
    # HELPERS #
    ###########
    def _flat_param_to(self, *args, **kwargs):
        """Wraps an in-place call to ``.to()`` for ``self.flat_param``."""
        self.flat_param.data = self.flat_param.to(*args, **kwargs)
        if self._registered_orig_params:
            flat_param = self.flat_param
            if (
                hasattr(flat_param, "_sharded_size")
                and flat_param.size() == flat_param._sharded_size  # type: ignore[attr-defined]
            ):
                self._use_sharded_views()

    def _get_modules(self) -> Set[nn.Module]:
        """Returns a :class:`set` of the modules whose parameters are included
        in this handle's flattened parameter."""
        return set(pi.module for pi in self.flat_param._param_infos).union(
            set(spi.module for spi in self.flat_param._shared_param_infos)
        )

    def parameter_module_names(self) -> Iterator[Tuple[str, str]]:
        shared_param_infos = [
            ParamInfo(param_name, module, module_name)
            for (
                param_name,
                module,
                module_name,
                _,
                _,
                _,
            ) in self.flat_param._shared_param_infos
        ]
        for param_name, _, module_name in chain(
            self.flat_param._param_infos, shared_param_infos
        ):
            yield (param_name, module_name)

    #######################
    # CHECKS & INVARIANTS #
    #######################
    def _check_sharded_strategy(self):
        p_assert(self.uses_sharded_strategy, "Expects sharded strategy")

    def _check_on_compute_device(self, tensor: Tensor):
        p_assert(
            tensor.device == self.device,
            f"Expects tensor to be on the compute device {self.device}",
        )

    @staticmethod
    def _check_storage_freed(tensor: Tensor):
        storage_size: int = tensor.storage().size()
        p_assert(
            storage_size == 0,
            f"Expects storage to be freed but got storage with size {storage_size}",
        )

    @staticmethod
    def _check_storage_allocated(tensor: Tensor):
        storage_size: int = tensor.storage().size()
        p_assert(storage_size > 0, "Expects storage to be allocated")

    def _check_low_precision_shard(self):
        p_assert(
            self._uses_param_mixed_precision,
            "Not using low precision for parameters",
        )
        p_assert(
            getattr(self.flat_param, "_mp_shard", None) is not None,
            "Expects `_mp_shard` to exist",
        )
        device = self.flat_param._mp_shard.device  # type: ignore[attr-defined]
        p_assert(
            device == self.device,
            f"Expects the low precision shard to be on {self.device} but got {device}",
        )

    def _check_unsharded(self):
        msg_prefix = "Expects the flattened parameter to be unsharded "
        p_assert(self.flat_param is not None, msg_prefix + "but got `None`")
        unsharded_size = self.flat_param._unpadded_unsharded_size
        p_assert(
            self.flat_param.size() == unsharded_size,
            msg_prefix + f"with size {unsharded_size} but got {self.flat_param.size()}",
        )

    def _check_sharded(self, tensor: torch.Tensor):
        msg_prefix = "Expects tensor to be sharded "
        p_assert(tensor is not None, msg_prefix + "but got `None`")
        sharded_size = self.flat_param._sharded_size  # type: ignore[attr-defined]
        p_assert(
            tensor.size() == sharded_size,
            msg_prefix + f"with size {sharded_size} but got {tensor.size()}",
        )

    def _check_registered_orig_params(self):
        p_assert(
            self._registered_orig_params, "Expects original parameters to be registered"
        )

    ##############
    # PROPERTIES #
    ##############
    @property
    def uses_sharded_strategy(self) -> bool:
        return self._config.sharding_strategy != HandleShardingStrategy.NO_SHARD

    @property
    def _uses_param_mixed_precision(self) -> bool:
        return self._config.param_dtype is not None

    @property
    def _force_full_precision(self) -> bool:
        return (
            self._training_state == HandleTrainingState.SUMMON_FULL_PARAMS
            and self._uses_param_mixed_precision
        )<|MERGE_RESOLUTION|>--- conflicted
+++ resolved
@@ -652,18 +652,14 @@
         communication and is what should be all-gathered. This means that it
         matches the dtype of the expected unsharded parameter.
         """
-<<<<<<< HEAD
+        ret = False
         if self._registered_orig_params:
             # TODO (awgu): I am not sure if we want to enable this by default
             # for `use_orig_params=True` since there may be some CPU overhead.
-            self._writeback_orig_params()
-        if self._uses_param_mixed_precision and not self._force_full_precision:
-=======
-        ret = False
+            ret = ret or self._writeback_orig_params()
         if not self.needs_unshard():
             pass  # no need to prepare for an all-gather
         elif self._uses_param_mixed_precision and not self._force_full_precision:
->>>>>>> cab47000
             self._use_low_precision_shard()
             ret = True
         elif self._config.offload_params and self.flat_param.device != self.device:
@@ -1172,12 +1168,14 @@
         Raises:
             RuntimeError: An original parameter changes storages and no longer
             has the expected flattened shape.
+        Returns: ``True`` if some writeback happened, and ``False`` otherwise.
         """
         self._check_sharded(self.flat_param)
         self._check_registered_orig_params()
         start, end = self.flat_param._shard_indices  # type: ignore[attr-defined]
         offset = 0
         assert self.flat_param._params is not None
+        wroteback = False
         for i, param in enumerate(self.flat_param._params):
             in_sharded_flat_param = i >= start and i <= end
             if in_sharded_flat_param:
@@ -1199,11 +1197,13 @@
                             f"Expects {expected_shape} but got {param.shape}"
                         )
                     self.flat_param[offset : offset + numel_in_shard].copy_(param)
+                    wroteback = True
                 # TODO (awgu): writeback gradient
                 # need to handle what if there is no flat param grad but there is param grad
                 # -> allocate memory?
                 # needs_grad_writeback = param.grad is not None and not self._same_storage(param.grad)
                 offset += numel_in_shard
+        return wroteback
 
     def _deregister_orig_params(self):
         for (param_name, module, _) in self.flat_param._param_infos:
