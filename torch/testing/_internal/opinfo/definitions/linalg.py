--- conflicted
+++ resolved
@@ -166,23 +166,6 @@
     # Each column of the matrix is getting multiplied many times leading to very large values for
     # the Jacobian matrix entries and making the finite-difference result of grad check less accurate.
     # That's why gradcheck with the default range [-9, 9] fails and [-2, 2] is used here.
-<<<<<<< HEAD
-    yield SampleInput(make_arg((S, S)), args=(make_arg((S,)),))
-    yield SampleInput(make_arg((S + 1, S)), args=(make_arg((S,)),))
-    yield SampleInput(make_arg((2, 1, S, S)), args=(make_arg((2, 1, S)),))
-    yield SampleInput(make_arg((2, 1, S + 1, S)), args=(make_arg((2, 1, S)),))
-    yield SampleInput(
-        make_arg((0, 0), low=None, high=None),
-        args=(make_arg((0,), low=None, high=None),),
-    )
-    yield SampleInput(make_arg((S, S)), args=(make_arg((0,), low=None, high=None),))
-    # m = n = S, k = S - 2
-    yield SampleInput(make_arg((S, S)), args=(make_arg((S - 2,), low=None, high=None),))
-    # m = S, n = S -1, k = S - 2
-    yield SampleInput(
-        make_arg((S, S - 1)), args=(make_arg((S - 2,), low=None, high=None),)
-    )
-=======
     yield SampleInput(make_arg((S, S)), make_arg((S,)))
     yield SampleInput(make_arg((S + 1, S)), make_arg((S,)))
     yield SampleInput(make_arg((2, 1, S, S)), make_arg((2, 1, S)))
@@ -196,7 +179,6 @@
     yield SampleInput(make_arg((S, S)), make_arg((S - 2,), low=None, high=None))
     # m = S, n = S -1, k = S - 2
     yield SampleInput(make_arg((S, S - 1)), make_arg((S - 2,), low=None, high=None))
->>>>>>> da84bbea
 
 
 def sample_inputs_linalg_det_singular(op_info, device, dtype, requires_grad, **kwargs):
@@ -390,8 +372,6 @@
     else:
         matrix_ords = (None, "fro", "nuc", inf, -inf, 1, -1, 2, -2)
 
-<<<<<<< HEAD
-=======
     make_arg = partial(
         make_tensor,
         dtype=dtype,
@@ -401,7 +381,6 @@
         high=None,
     )
 
->>>>>>> da84bbea
     for test_size in test_sizes:
         is_vector_norm = len(test_size) == 1
         is_matrix_norm = len(test_size) == 2
@@ -411,21 +390,7 @@
 
         for keepdim in [False, True]:
             if variant != "subgradient_at_zero" and is_valid_for_p2:
-<<<<<<< HEAD
-                yield SampleInput(
-                    make_tensor(
-                        test_size,
-                        dtype=dtype,
-                        device=device,
-                        low=None,
-                        high=None,
-                        requires_grad=requires_grad,
-                    ),
-                    kwargs=dict(keepdim=keepdim),
-                )
-=======
                 yield SampleInput(make_arg(test_size), keepdim=keepdim)
->>>>>>> da84bbea
 
             if not (is_vector_norm or is_matrix_norm):
                 continue
@@ -463,36 +428,6 @@
                             device=device,
                             requires_grad=requires_grad,
                         ),
-<<<<<<< HEAD
-                        args=(ord,),
-                        kwargs=dict(keepdim=keepdim),
-                    )
-                else:
-                    yield SampleInput(
-                        make_tensor(
-                            test_size,
-                            dtype=dtype,
-                            device=device,
-                            low=None,
-                            high=None,
-                            requires_grad=requires_grad,
-                        ),
-                        args=(ord,),
-                        kwargs=dict(keepdim=keepdim),
-                    )
-
-                    if ord in ["nuc", "fro"]:
-                        yield SampleInput(
-                            make_tensor(
-                                test_size,
-                                dtype=dtype,
-                                device=device,
-                                low=None,
-                                high=None,
-                                requires_grad=requires_grad,
-                            ),
-                            kwargs=dict(ord=ord, keepdim=keepdim, dim=(0, 1)),
-=======
                         ord,
                         keepdim=keepdim,
                     )
@@ -502,7 +437,6 @@
                     if ord in ["nuc", "fro"]:
                         yield SampleInput(
                             make_arg(test_size), ord=ord, keepdim=keepdim, dim=(0, 1)
->>>>>>> da84bbea
                         )
 
 
@@ -835,11 +769,7 @@
             high=None,
             requires_grad=requires_grad,
         )
-<<<<<<< HEAD
-        yield SampleInput(a, args=(b,), kwargs=dict(driver=driver))
-=======
         yield SampleInput(a, b, driver=driver)
->>>>>>> da84bbea
 
 
 def error_inputs_lstsq(op_info, device, **kwargs):
@@ -883,11 +813,7 @@
     for batch, n, upper in product(batches, ns, [True, False]):
         a = random_hermitian_pd_matrix(n, *batch, dtype=dtype, device=device)
         a.requires_grad = requires_grad
-<<<<<<< HEAD
-        yield SampleInput(a, kwargs={"upper": upper})
-=======
         yield SampleInput(a, upper=upper)
->>>>>>> da84bbea
 
 
 def sample_inputs_linalg_eig(op_info, device, dtype, requires_grad=False, **kwargs):
@@ -1149,11 +1075,7 @@
     for shape_lhs, shape_rhs in shapes:
         inp = make_input().reshape(*shape_lhs, *shape_rhs).detach()
         inp.requires_grad_(requires_grad)
-<<<<<<< HEAD
-        yield SampleInput(inp, kwargs=dict(ind=len(shape_lhs)))
-=======
         yield SampleInput(inp, ind=len(shape_lhs))
->>>>>>> da84bbea
 
 
 op_db: List[OpInfo] = [
