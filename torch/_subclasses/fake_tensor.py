import contextlib
import functools
import itertools
import sys
import weakref
from dataclasses import dataclass
from functools import partial
from typing import Any, Callable, Dict, List, Optional, Tuple, Type, TypeVar, Union

import torch
from torch._ops import OpOverload
from torch._subclasses.meta_utils import MetaConverter, WeakTensorRefKey
from torch.fx.operator_schemas import normalize_function
from torch.multiprocessing.reductions import StorageWeakRef
from torch.overrides import TorchFunctionMode
from torch.utils._mode_utils import no_dispatch
from torch.utils._python_dispatch import TorchDispatchMode

from torch.utils._pytree import PyTree, tree_flatten, tree_map

pytree = torch.utils._pytree
T = TypeVar("T")
TensorWeakRef = Any

aten = torch.ops.aten

CONSTANT_NUMEL_LIMIT = 1


@dataclass
class UnsupportedFakeTensorException(RuntimeError):
    reason: str


@dataclass
class DynamicOutputShapeException(RuntimeError):
    func: OpOverload


@dataclass
class DataDependentOutputException(RuntimeError):
    func: OpOverload


_device_not_kwarg_ops = (
    aten._resize_output_.default,
    aten._nested_tensor_from_tensor_list.default,
    aten._nested_tensor_from_tensor_list.out,
    aten.pin_memory.default,
    aten.is_pinned.default,
    aten.to.device,
    aten.to.prim_Device,
    aten._pin_memory.default,
    aten._pin_memory.out,
    aten._resize_output.default,
    aten._resize_output.out,
)

# this op is never actually used
_non_kwarg_device_constructors = (aten._list_to_tensor,)


def contains_tensor_types(type):
    tensor_type = torch._C.TensorType.get()
    return type.isSubtypeOf(tensor_type) or any(
        contains_tensor_types(e) for e in type.containedTypes()
    )


_like_tensor_constructors = (
    aten.empty_like.default,
    aten.empty_like.out,
    aten.full_like.default,
    aten.full_like.out,
    aten.ones_like.default,
    aten.ones_like.out,
    aten.rand_like.default,
    aten.rand_like.out,
    aten.randn_like.default,
    aten.randn_like.out,
    aten.randint_like.default,
    aten.randint_like.out,
    aten.randint_like.low_dtype,
    aten.randint_like.low_dtype_out,
    aten.zeros_like.default,
    aten.zeros_like.out,
    aten.new_empty.default,
    aten.new_empty.out,
    aten.new_empty_strided.default,
    aten.new_empty_strided.out,
    aten.new_full.default,
    aten.new_full.out,
    aten.new_zeros.default,
    aten.new_zeros.out,
    aten.new_ones.default,
    aten.new_ones.out,
)


@functools.lru_cache(None)
def _is_tensor_constructor(func: OpOverload):
    assert isinstance(func, OpOverload)
    schema = func._schema
    if any(contains_tensor_types(arg.type) for arg in schema.arguments):
        return False
    # TODO: no real reason to restrict multiple outputs
    return (
        len(schema.returns) == 1 and schema.returns[0].type is torch._C.TensorType.get()
    )


@functools.lru_cache(None)
def get_schema_info(func):
    return torch._C._SchemaInfo(func._schema)  # type: ignore[attr-defined]


# many of the decompositions registered to torch/_prims do not at the moment model
# aliasing or strides, so as an incremental step, just enable the decompositions in
# torch/_decomp/decompositions.py.
# decomps are used for aot autograd tracing so we would like to unify on their
# implementation and add additional testing to them
@functools.lru_cache(None)
def torch_decomp_decompositions(func):
    from torch._decomp import decomposition_table

    decompositions = torch._decomp.decompositions
    decomp_attrs = [getattr(decompositions, attr) for attr in dir(decompositions)]
    return decomposition_table[func] in decomp_attrs


def tree_flatten_only(ty: Type[T], pytree: PyTree):
    flat_vals, _ = tree_flatten(pytree)
    return [elem for elem in flat_vals if isinstance(elem, ty)]


# Similar to `MetaConverter`, this is a class for converting
# multiple tensors into fake tensors which share the same view/storage
# structure. Like `MetaConverter`, it uses `WeakTensorRefKey` to
# hold a weak reference for all memoized tensors.
class FakeTensorConverter(object):
    @property
    def tensor_memo(self):
        return self.meta_converter.tensor_memo

    meta_converter: MetaConverter
    constant_storage_mapping: Dict[StorageWeakRef, List[TensorWeakRef]]

    def __init__(self):
        self.meta_converter = MetaConverter()

        # map from to storage to corresponding constant tensors
        self.constant_storage_mapping = {}

    def add_constant_storage_mapping(self, fake_tensor):
        # when you have a constant, aliased tensor:
        # const_tensor.add_(torch.rand([1]))
        # all aliases of it must become no longer const
        assert isinstance(fake_tensor, FakeTensor) and fake_tensor.constant is not None
        weak_st = StorageWeakRef(fake_tensor.constant._typed_storage())

        # we need a map from a weak storage to all of its corresponding
        # constant tensors. python doesn't have the weak value equivalent
        # of defaultdict(list), so we are using a WeakValueDictionary as one
        if weak_st not in self.constant_storage_mapping:
            self.constant_storage_mapping[weak_st] = []
        self.constant_storage_mapping[weak_st].append(weakref.ref(fake_tensor))

    def invalidate_constant_aliases(self, tensor):
        assert not isinstance(tensor, FakeTensor)

        weak_st = StorageWeakRef(tensor._typed_storage())
        if weak_st not in self.constant_storage_mapping:
            return

        for weak_tensor_ref in self.constant_storage_mapping[weak_st]:
            ten = weak_tensor_ref()
            if ten is not None:
                ten._fix_weakref()
                ten.constant = None

        del self.constant_storage_mapping[weak_st]

    def _get_memo(self, t):
        if WeakTensorRefKey(t) in self.tensor_memo:
            out = self.tensor_memo[WeakTensorRefKey(t)]
            out._fix_weakref()
            return out
        return None

    def set_tensor_memo(self, t, v):
        th = WeakTensorRefKey(t)

        # hold a weak ref to self, otherwise it will be kept alive
        # by the del_ten closure
        self_weak_ref = weakref.ref(self)

        def del_ten():
            self_ref = self_weak_ref()
            if self_ref is None:
                return
            # on shutdown, th may not be in memo
            self_ref.tensor_memo.pop(th, None)

        weakref.finalize(t, del_ten)
        self.tensor_memo[th] = v

    def from_real_tensor(self, fake_mode, t, make_constant=False, shape_env=None):
        maybe_memo = self._get_memo(t)
        if maybe_memo is not None:
            return maybe_memo
        existing_device = t.device
        # not yet supported in metatensors
        if t.is_quantized:
            raise UnsupportedFakeTensorException("quantized nyi in meta tensors")
        if type(t) is torch.nn.Parameter:
            assert not make_constant

        def mk_fake_tensor(make_meta_t):
            # NB: don't use in_kernel_invocation_manager. to
            # ensure FakeTensor can internally do constant computation
            # as necessary.  Invocation manager is "more correct" as
            # it works for more operators in make_meta_t, but
            # invariant is that make_meta_t only calls factories
            # for which it is not strictly necessary to use the
            # invocation manager (I think!)
            with no_dispatch():
                return FakeTensor(
                    fake_mode,
                    make_meta_t(),
                    existing_device,
                    constant=t if make_constant else None,
                )

        out = self.meta_converter(t, shape_env=shape_env, callback=mk_fake_tensor)
        if out is NotImplemented:
            raise UnsupportedFakeTensorException("meta converter nyi")
        if make_constant:
            self.add_constant_storage_mapping(out)
        # NB: meta_converter set the memo
        return out

    # If you specify the device, it MUST be a meta tensor.
    def from_meta_and_device(self, fake_mode, t, device):
        assert (
            t.device.type == "meta"
        ), f"tensor's device must be `meta`, got {t.device.type} instead"
        maybe_memo = self._get_memo(t)
        if maybe_memo is not None:
            return maybe_memo
        out = FakeTensor(fake_mode, t, device)
        self.set_tensor_memo(t, out)
        return out

    # You can have a real tensor that you need to convert into a fake tensor.
    # If you have a meta tensor already, call from_meta_and_device.
    #
    # You're allowed to pass a meta tensor to be turned into a fake
    # tensor; although an odd thing to do, this can occur if you're doing
    # cross ref testing and the inner test is already operating on meta tensors.
    # You must have created the FakeTensorMode with allow_meta == True
    def __call__(self, fake_mode, t, *, make_constant=False, shape_env=None):
        return self.from_real_tensor(fake_mode, t, make_constant, shape_env=shape_env)


op_implementations = []


def register_op_impl(run_impl_check: Union[Callable[[OpOverload], bool], OpOverload]):
    def impl_decorator(op_impl):
        global op_implementations
        if isinstance(run_impl_check, OpOverload):
            op_implementations.append((lambda func: func == run_impl_check, op_impl))
        else:
            op_implementations.append((run_impl_check, op_impl))

        return op_impl

    return impl_decorator


@register_op_impl(
    lambda func: (_is_tensor_constructor(func) or func in _like_tensor_constructors)
)
def constructors(fake_mode, func, *args, **kwargs):
    assert func not in _non_kwarg_device_constructors
    _, new_kwargs = normalize_function(
        func, args=args, kwargs=kwargs, normalize_to_only_use_kwargs=True
    )
    if func in _like_tensor_constructors:
        default_device = new_kwargs["input"].device
        # TODO: file issue
        args = (new_kwargs.pop("input"),)
    else:
        # cpu is default device if none is specified
        default_device = torch.device("cpu")
        args = ()
    out_device = new_kwargs.pop("device", None)
    out_device = out_device if out_device is not None else default_device
    new_kwargs["device"] = torch.device("meta")
    # Not in_kernel_invocation_manager as no fake tensor inputs
    with no_dispatch():
        r = func(*args, **new_kwargs)
    return FakeTensor(fake_mode, r, out_device)


@register_op_impl(lambda func: func in (aten.to.prim_Device, aten.to.device))
def non_kwarg_to(fake_mode, func, *args, **kwargs):
    _, new_kwargs = normalize_function(
        func, args, kwargs, normalize_to_only_use_kwargs=True
    )
    input_device = new_kwargs["device"]
    out_device = input_device if input_device else new_kwargs["input"].device
    new_kwargs["device"] = torch.device("meta")
    inp = new_kwargs.pop("input")
    with in_kernel_invocation_manager(fake_mode):
        r = func(inp, **new_kwargs)
    # TODO: I think this does the wrong thing if r is inp
    return fake_mode.fake_tensor_converter.from_meta_and_device(
        fake_mode, r, out_device
    )


# Dont default to default device handling,
# since the device of `the_template` is ignored
@register_op_impl(aten.resize_as_.default)
def resize_as_(fake_mode, func, *args, **kwargs):
    with in_kernel_invocation_manager(fake_mode):
        return func(*args, **kwargs)


@register_op_impl(aten._sparse_coo_tensor_with_dims_and_tensors.default)
def _sparse_coo_tensor_with_dims_and_tensors(fake_mode, func, *args, **kwargs):
    # TODO: remove me
    return constructors(fake_mode, func, *args, **kwargs)


# _to_copy fails when run with FakeTensors to cuda device
# TODO: debug
@register_op_impl(aten._to_copy.default)
def to_copy(fake_mode, func, *args, **kwargs):
    _, new_kwargs = normalize_function(
        func, args=args, kwargs=kwargs, normalize_to_only_use_kwargs=True
    )

    input_device = new_kwargs.pop("device", None)
    out_device = input_device if input_device else new_kwargs["input"].device
    with in_kernel_invocation_manager(fake_mode):
        input = new_kwargs.pop("input").to("meta")
        return FakeTensor(fake_mode, aten._to_copy(input, **new_kwargs), out_device)


# index.Tensor data-dependent in only some conditions
@register_op_impl(
    lambda func: torch.Tag.dynamic_output_shape in func.tags  # type: ignore[attr-defined]
    and func != aten.index.Tensor
)
def dyn_shape(fake_mode, func, *args, **kwargs):
    raise DynamicOutputShapeException(func)


@register_op_impl(
    lambda func: torch.Tag.data_dependent_output in func.tags  # type: ignore[attr-defined]
)
def data_dep(fake_mode, func, *args, **kwargs):
    if fake_mode.throw_on_data_dependent_ops:
        raise DataDependentOutputException(func)
    return NotImplemented


# Bool Indices get Expanded as Masks
# See: IndexingUtils.h:expandTensors
def check_no_bool_index_tensors(func, self, indices):
    for index in indices:
        if index is not None and index.dtype in (torch.bool, torch.uint8):
            raise DynamicOutputShapeException(func)


def run_and_return_new_tensor_of_input_device(fake_mode, func, args, kwargs):
    _, new_kwargs = normalize_function(
        func, args=args, kwargs=kwargs, normalize_to_only_use_kwargs=True
    )

    out_device = new_kwargs["input"].device
    with in_kernel_invocation_manager(fake_mode):
        out = func(*args, **kwargs)

    return FakeTensor(fake_mode, out, out_device)


# Dont default to default device handling,
# Since op can take in non-zero sized cpu
# index tensors with cuda self
@register_op_impl(aten.index.Tensor)
def index_tensor(fake_mode, func, *args, **kwargs):
    # dynamic shape op if indices are bool/uint8
    check_no_bool_index_tensors(func, *args, **kwargs)

    return run_and_return_new_tensor_of_input_device(fake_mode, func, args, kwargs)


# takes in multiple-devices, dont default to default device handling
@register_op_impl(aten.index_put.default)
def index_put(fake_mode, func, *args, **kwargs):
    return run_and_return_new_tensor_of_input_device(fake_mode, func, args, kwargs)


# same with index_put, but return the input
@register_op_impl(aten.index_put_.default)
def index_put_(fake_mode, func, *args, **kwargs):
    with in_kernel_invocation_manager(fake_mode):
        out = func(*args, **kwargs)

    _, new_kwargs = normalize_function(
        func, args=args, kwargs=kwargs, normalize_to_only_use_kwargs=True
    )

    return new_kwargs["input"]


@register_op_impl(lambda fn: fn in _device_not_kwarg_ops)
def nyi(fake_mode, func, *args, **kwargs):
    assert func not in _device_not_kwarg_ops, f"NYI: {func}"


@register_op_impl(
    lambda func: func in (aten.convolution.default, aten.convolution_backward.default)
)
def conv(fake_mode, func, *args, **kwargs):
    _, kwargs = normalize_function(
        func, args=args, kwargs=kwargs, normalize_to_only_use_kwargs=True
    )
    device = kwargs["input"].fake_device
    # need to re-enable mode so the tensors report fake device
    with fake_mode:
        # if the input is unsqueezed is done in Convolution.cpp we get segfault
        k = kwargs["weight"].ndim
        if k == 3 and not kwargs["input"].is_mkldnn and not kwargs["input"].is_xpu:
            mem_fmt = None
        else:
            if func is aten.convolution.default:
                conv_backend = torch._C._select_conv_backend(**kwargs)
            else:
                conv_backend = torch._C._select_conv_backend(
                    kwargs["input"],
                    kwargs["weight"],
                    bias=None,
                    stride=kwargs["stride"],
                    padding=kwargs["padding"],
                    dilation=kwargs["dilation"],
                    transposed=kwargs["transposed"],
                    output_padding=kwargs["output_padding"],
                    groups=kwargs["groups"],
                    bias_sizes=kwargs["bias_sizes"],
                )
            mem_fmt = torch._C._conv_determine_backend_memory_format(
                kwargs["input"], kwargs["weight"], conv_backend
            )

    def convert(t, mem_fmt):
        if t is None:
            return t
        if mem_fmt is not None:
            t = t.to(memory_format=mem_fmt)
        return FakeTensor(fake_mode, t, device)

    with in_kernel_invocation_manager(fake_mode):
        out = func(**kwargs)

        if func is aten.convolution.default:
            return convert(out, mem_fmt)
        else:
            return (
                convert(out[0], mem_fmt),
                convert(out[1], mem_fmt),
                convert(out[2], None),
            )


@contextlib.contextmanager
def in_kernel_invocation_manager(fake_mode):
    # See: note [Fake Tensor Dispatch Keys]
    prev_in_kernel = fake_mode.in_kernel_invocation
    meta_in_tls = torch._C._meta_in_tls_dispatch_include()
    assert meta_in_tls == prev_in_kernel, f"{meta_in_tls}, {prev_in_kernel}"

    guard = torch._C._DisableTorchDispatch()  # type: ignore[attr-defined]
    fake_mode.in_kernel_invocation = True
    torch._C._set_meta_in_tls_dispatch_include(True)
    try:
        yield
    finally:
        fake_mode.in_kernel_invocation = prev_in_kernel
        torch._C._set_meta_in_tls_dispatch_include(prev_in_kernel)
        del guard


class FakeTensor(torch.Tensor):
    """
    Meta tensors give you the ability to run PyTorch code without having to
    actually do computation through tensors allocated on a `meta` device.
    Because the device is `meta`, meta tensors do not model device propagation.
    FakeTensor extends MetaTensors to also carry an additional `fake_device`
    which tracks devices that would have been used.
    """

    fake_device: torch.device
    fake_mode: "FakeTensorMode"
    constant: Optional[torch.Tensor]

    # Note: [Fake Tensor Dispatch Keys]
    # In order to model the behavior of device-specific autocast
    # and autograd logic, we update the dispatch keys of FakeTensors
    # to reflect their fake device. This includes the BackendComponent
    # (DispatchKey::Meta -> DispatchKey::CUDA), and also the BackendComponent
    # related Autocast and Autograd keys. __torch__dispatch__ sits below
    # Autocast and Autograd, and is only invoked when we are at the
    # kernel for the BackendComponent. Then, we add Meta to the
    # thread-local dispatch include set to hit the meta kernel
    # instead of the kernel of the BackendComponent for the fake device.
    # The `device_for_backend_keys` does that below

    @staticmethod
    def __new__(cls, fake_mode, elem, device, constant=None):
        return torch.Tensor._make_subclass(
            cls,
            elem,
            elem.requires_grad,
            dispatch_device=True,
            device_for_backend_keys=device,
        )

    def __init__(
        self,
        fake_mode,
        elem,
        device: Union[torch.device, str],
        constant: Optional[torch.Tensor] = None,
    ):
        assert elem.device.type == "meta", elem.device.type
        device = device if isinstance(device, torch.device) else torch.device(device)
        # NB: it is fine, if a little confusing, for device to be meta
        # (we are faking a meta tensor in that case).  However, it often
        # indicates some sort of confusion (e.g., you accidentally passed
        # in a meta tensor when you should have passed in the real tensor).
        # So by default we disallow meta, and if you are working in a situation
        # where it is helpful (e.g., crossref testing) you can turn it back
        # on
        if not fake_mode.allow_meta:
            assert device.type != "meta"
        # normalize cuda device.
        if device.type == "cuda" and device.index is None:
            device = torch.device(f"cuda:{torch.cuda.current_device()}")
        self.fake_device = device
        self.fake_mode = fake_mode
        self.constant = constant

    @staticmethod
    def from_tensor(t, fake_mode):
        return fake_mode.from_tensor(t)

    # TODO: resolve error in default __repr__
    def __repr__(self):
        with in_kernel_invocation_manager(self.fake_mode):
            self_repr = super().__repr__()
        return f"FakeTensor({self_repr}, {self.fake_device})"

    @classmethod
    def __torch_dispatch__(cls, func, types, args=(), kwargs=None):
        # need to handle here to avoid infinite recursion
        # see [in_kernel_invocation]
        if func == torch.ops.prim.device.default:
            assert len(args) == 1 and isinstance(args[0], FakeTensor)
            if args[0].fake_mode.in_kernel_invocation:
                return torch.device("meta")
            else:
                return args[0].fake_device

        # Because fake mode can return NotImplemented (if it sees a subclass
        # it doesn't know how to deal with), this test here is important
        # because the next dispatch after a fake mode will attempt to use
        # subclasses of tensors to dispatch, and any FakeTensor arguments
        # will be considered eligible.
        if any(not issubclass(t, FakeTensor) and t is not torch.Tensor for t in types):
            return NotImplemented

        fake_mode = None
        for arg in itertools.chain(tree_flatten(args)[0], tree_flatten(kwargs)[0]):
            if isinstance(arg, FakeTensor):
                if fake_mode is None:
                    fake_mode = arg.fake_mode
                else:
                    assert fake_mode is arg.fake_mode, "Mixing modes NYI"

        assert fake_mode is not None
        with fake_mode:  # type: ignore[attr-defined]
            return func(*args, **kwargs)

    @staticmethod
    def _find_common_device(func, args, kwargs) -> Tuple[torch.device, bool]:
        # Returns: (common_device, has_scalar_only_inputs)

        # cpu - zero-dim tensors can be called in cuda kernels,
        # so overwrite the common_device if it the only existing
        # device comes from a cpu zero-dim tensor
        common_device = None
        has_scalar_only_inputs = False
        is_cpu_zero_dim = None

        def cpu_zero_dim(t):
            return t.device.type == "cpu" and t.dim() == 0

        def merge_devices(t):
            nonlocal common_device
            nonlocal is_cpu_zero_dim
            if not isinstance(t, FakeTensor):
                return

            if common_device is None:
                common_device = t.device
                is_cpu_zero_dim = cpu_zero_dim(t)
                return

            t_is_cpu_zero_dim = cpu_zero_dim(t)
            if t.device == common_device:
                if is_cpu_zero_dim:
                    is_cpu_zero_dim = t_is_cpu_zero_dim
                return

            # mismatching devices !
            # if current tensor is cpu 0 dim, defer to existing device
            if t_is_cpu_zero_dim:
                return

            # current device is from cpu 0 dim tensor, overwrite
            if is_cpu_zero_dim:
                common_device = t.device
                is_cpu_zero_dim = t_is_cpu_zero_dim
                return

            # mismatching devices of non-zero dim tensors, throw
            # This might be valid behavior and need to be explicitly modeled, e.g. reshape_as
            raise RuntimeError(
                f"Unhandled FakeTensor Device Propagation for {func}, found two different devices {common_device}, {t.device}"
            )

        tree_map(merge_devices, args)
        tree_map(merge_devices, kwargs)

        # some functions that allow Python numbers to bind to Tensors
        # if we have failed to find a device, and we're running one of these operators,
        # we must have scalar only inputs
        if (
            torch._C._should_allow_numbers_as_tensors(
                func.name().split("::")[-1].split(".")[0]
            )
            and common_device is None
        ):
            # ops with scalar only inputs always have result on cpu
            has_scalar_only_inputs = True
            common_device = torch.device("cpu")

        assert common_device is not None, f"Could not find common device for {func}"

        return common_device, has_scalar_only_inputs

    __torch_function__ = torch._C._disabled_torch_function_impl


# We keep one instantiation of `fake_tensor_converter` active
# for the duration of `with FakeTensorMode()`.
# This allows accurate storage aliasing across invocation of
# different operators. While this will keep all freshly allocated
# tensors alive during `FakeTensorMode`, there will no be no
# new allocations of Tensors which have non-meta storage so
# memory should not significantly incraese.


class FakeTensorMode(TorchDispatchMode):
    def __init__(
        self,
        *,
        allow_fallback_kernels=True,
        allow_meta=False,
        throw_on_data_dependent_ops=True,
        shape_env=None,
    ):
        self.allow_fallback_kernels = allow_fallback_kernels
        self.fake_tensor_converter = FakeTensorConverter()
        self.allow_meta = allow_meta

        # TODO: delete arg and default to true. waiting on dynamo perf regression testing
        self.throw_on_data_dependent_ops = throw_on_data_dependent_ops

        # [in_kernel_invocation]
        # when FakeTensor is invoked in user code, .device should return
        # the fake_device of the tensor so that code such as as `if x.is_cuda`
        # or torch.zeros([10, 10], device=x.device) continues to execute as if
        # the FakeTensor were real. However, within kernel execution, we return
        # the `Meta` device because all computation within the kernels should
        # behave as if the Tensors are on meta devices. Kernels should allocate
        # new tensors on meta devices, and checks like `is_meta` should return true.
        # within python refs, we always return the real device by defining
        # the device property
        self.in_kernel_invocation = False

        self.shape_env = shape_env

    def __torch_dispatch__(self, func, types, args=(), kwargs=None):
        kwargs = kwargs if kwargs else {}

        if func == torch.ops.prim.device.default:
            assert len(args) == 1 and isinstance(args[0], FakeTensor)
            if args[0].fake_mode.in_kernel_invocation:
                return torch.device("meta")
            else:
                return args[0].fake_device

        # Some attribute queries that can be serviced directly
        # See Note [is_coalesced is dispatched]
        if func in {
            torch.ops.aten.is_coalesced.default,
            torch.ops.aten.dense_dim.default,
            torch.ops.aten.sparse_dim.default,
        }:
            # NB: no_dispatch is ok here too, this func is very simple
            with in_kernel_invocation_manager(self):
                return func(*args, **kwargs)

        flat_arg_fake_tensors = tree_flatten_only(FakeTensor, (args, kwargs))
        flat_symints = tree_flatten_only(torch.SymInt, (args, kwargs))
        has_symbolic_sizes = (
            any([i._has_symbolic_sizes_strides for i in flat_arg_fake_tensors])
            or len(flat_symints) > 0
        )

        converter = self.fake_tensor_converter

        # If this is a lift, the input tensor is guaranteed to be a
        # constant, so we keep a copy of the original argument along so
        # we can query it if we're asked to item() it at some later point
        if func in self.lift_fns:
            out = func(*args, **kwargs)
            if self.may_turn_const(out):
                # NB: not in_kernel_invocation_manager because we're doing real
                # compute here
                with no_dispatch():
                    out = out.clone()
                return converter(self, out, make_constant=True)

        flat_arg_tensors = tree_flatten_only(torch.Tensor, (args, kwargs))
        # See [subclass inputs] below
        # NB: If you're seeing a mysterious infinite loop involving fake
        # tensor, it might be related to this line.  Though I'm not sure
        # how you'll know to read this comment, as this line won't show up
        # in the stack trace.
        if self.check_for_subclass(flat_arg_tensors):
            return NotImplemented

        # if we are in the dispatch mode, we will enter this function even if the inputs
        # are not FakeTensors. For now, throw if any non-Fake Tensor inputs
        # and just support constructors.

        # this is generated from torch.tensor(), which does not use the
        # dispatcher, to allow wrapper subclasses to wrap the new tensor
        if func in self.lift_fns:
            assert (
                len(kwargs) == 0 and len(args) == 1 and type(args[0]) is torch.Tensor
            ), f"{args} {kwargs}"
            return converter(self, args[0])

        if self.check_for_non_fake(flat_arg_tensors):
            raise Exception(
                "Invoking operators with non-Fake Tensor inputs in FakeTensorMode is not yet supported. "
                f"Please convert all Tensors to FakeTensors first. Found in {func}(*{args}, **{kwargs})"
            )

        # The current constant handling only support tracing systems
        # (aot autograd, torchdynamo) where each operation is run consecutively.
        # Because each operation is run in order, we can trace out and support
        # sequences like: x = torch.tensor(0.); y = x.add_(1)
        # Whenver a constant is written to but with inputs that cannot be evaluated
        # statically, such as random_(), we invalidate all constants that alias the input
        # We will rely on functionalization for use of fake tensors constants as persistent
        # objects on an FX Graph.

        # We dispatch size/stride/numel on the FakeTensor not its constant, so bail on inplace_view
        all_constant = all(e.constant is not None for e in flat_arg_fake_tensors)
        if (
            torch.Tag.nondeterministic_seeded not in func.tags  # type: ignore[attr-defined]
            and torch.Tag.inplace_view not in func.tags  # type: ignore[attr-defined]
            and all_constant
            and len(flat_arg_fake_tensors) != 0
            and not has_symbolic_sizes
        ):
            const_args, const_kwargs = pytree.tree_map_only(
                FakeTensor, lambda t: t.constant, (args, kwargs)
            )

            # NB: not in_kernel_invocation_manager(self) as we want to do REAL
            # compute
            with no_dispatch():
                out = func(*const_args, **const_kwargs)

            all_constant = pytree.tree_all_only(
                torch.Tensor, lambda t: self.may_turn_const(t), out
            )

            if all_constant:
                return pytree.tree_map_only(
                    torch.Tensor,
                    lambda t: converter(self, t, make_constant=True),
                    out,
                )

            # we weren't able to turn outputs to constants,
            # so invalidate all constants that might be aliases of the outputs
            for ten in tree_flatten_only(torch.Tensor, out):
                converter.invalidate_constant_aliases(ten)

        # we are falling through to running non constant tensors, any input constant that
        # is written to must be invalidated
        self.invalidate_written_to_constants(func, flat_arg_fake_tensors, args, kwargs)

        from torch._decomp import decomposition_table

        with self:
            # Decomposes CompositeImplicitAutograd ops
            r = func.decompose(*args, **kwargs)
            if r is not NotImplemented:
                return r

        # IDK: feels bad man, sym_numel on as_strided infinite loops otherwise
        if has_symbolic_sizes and not self.cpp_meta_supports_symint(func):
            from torch._decomp import meta_table as meta_table

            if func == aten.size.default:
                sys.stderr.write(
                    "Trying to call aten.size on a tensor with symbolic shapes. "
                    "It's likely that this is from calling tensor.shape in C++"
                )
                # We do this to allow for better error localization with `TORCH_SHOW_CPP_STACKTRACES=1`
                return None

            with self:
                if func in meta_table:
                    r = meta_table[func](*args, **kwargs)
                    return r
                if func in decomposition_table:
                    return decomposition_table[func](*args, **kwargs)

        if (
            func in decomposition_table
            and torch_decomp_decompositions(func)
            and all(not e.is_sparse for e in flat_arg_fake_tensors)
        ):
            with self:
                return decomposition_table[func](*args, **kwargs)

<<<<<<< HEAD
        if has_symbolic_sizes and not "prims::" in func._schema.name:
=======
        # prims already wrap FakeTensor inputs to FakeTensor outputs
        # and do device logic, we dont need do anything but run them
        # and ensure that Meta kernels are dispatched to (see)
        # Fake Tensor Dispatch Keys
        # TODO - we should be use the prim aten impl
        if "prims::" in func._schema.name and hasattr(func, "prim_meta_impl"):
            with self:
                return func.prim_meta_impl(*args, **kwargs)

        if has_symbolic_sizes:
>>>>>>> f20b3f2e
            if not self.cpp_meta_supports_symint(func):
                raise RuntimeError(
                    f"{func} - couldn't find symbolic meta function/decomposition"
                )

        # special handling for funcs registered through `register_op_impl`,
        # e.g., manipulating args on constructor calls to construct meta tensors
        # and then afterwards wrapping them to a FakeTensor
        for run_impl_check, op_impl in op_implementations:
            if run_impl_check(func):
                op_impl_out = op_impl(self, func, *args, **kwargs)
                if op_impl_out != NotImplemented:
                    return op_impl_out

        # run kernel registered to meta for func, which include
        # python meta registrations, prims, decomps, and c++ meta fns (structured kernels)
        try:
            with in_kernel_invocation_manager(self):
                r = func(*args, **kwargs)
        except NotImplementedError as not_implemented_error:
            # no meta kernel registered, fallback to kernel for the device
            if not self.allow_fallback_kernels:
                raise not_implemented_error
            return run_fallback_kernel(self, func, args, kwargs, not_implemented_error)

        return self.wrap_meta_outputs_with_default_device_logic(r, func, args, kwargs)

    # [subclass inputs]
    # Suppose we enable fake tensor mode.  This means that fake tensor
    # mode will run first.  But what if we do an operation that
    # involves a tensor subclass that will desugar into normal tensor
    # operations?  Without returning NotImplemented, fake tensor mode will run first,
    # decide that a conversion was made (since there was a non fake
    # tensor argument), and report an error that converting non
    # fake tensor is not supported.  What we actually wanted to happen
    # was to give the subclass a chance to figure out what it wants to
    # before erroring out. Returning NotImplemented here allows this.
    def check_for_subclass(self, flat_arg_tensors):
        return any(
            not isinstance(x, FakeTensor)
            and type(x) is not torch.Tensor
            and type(x) is not torch.nn.Parameter
            for x in flat_arg_tensors
        )

    def check_for_non_fake(self, flat_arg_tensors):
        return any(
            isinstance(x, torch.Tensor) and not isinstance(x, FakeTensor)
            for x in flat_arg_tensors
        )

    def wrap_meta_outputs_with_default_device_logic(self, r, func, args, kwargs):
        wrap = self.gen_wrap_fn(func, args, kwargs)

        # if device is specified, use that
        if kwargs.get("device", None):
            return tree_map(partial(wrap, device=kwargs["device"]), r)

        return tree_map(partial(wrap), r)

    def gen_wrap_fn(self, func, args, kwargs):
        converter = self.fake_tensor_converter

        # Lazily initialized, in case there are no tensor returns
        common_device = None
        has_scalar_only_inputs = False

        def wrap(e, device=None):
            nonlocal common_device
            nonlocal has_scalar_only_inputs
            if isinstance(e, torch.Tensor) and not isinstance(e, FakeTensor):
                if common_device is None:
                    (
                        common_device,
                        has_scalar_only_inputs,
                    ) = FakeTensor._find_common_device(func, args, kwargs)

                if has_scalar_only_inputs:
                    # Under FakeTensorMode, op accepts scalar only inputs, such as aten.add/sub/mul/div,
                    # returns a real scalar tensor on CPU. See TensorMeta() in _prims/__init__.py for details.
                    # We thus directly convert real tensor to fake tensor.
                    return converter(self, e)
                else:
                    return converter.from_meta_and_device(
                        self, e, device or common_device
                    )
            else:
                return e

        return wrap

    def cpp_meta_supports_symint(self, func):
        if torch.Tag.view_copy in func.tags:  # type: ignore[attr-defined]
            return True
        return func in [
            aten.empty_strided.default,
            aten.as_strided_scatter.default,
            aten.as_strided.default,
            aten.as_strided_.default,
            aten.zeros.default,
            aten.detach.default,
            aten.view_as_real.default,
            aten.view_as_complex.default,
            aten.set_.source_Storage_storage_offset,
            aten._sparse_coo_tensor_with_dims_and_tensors.default,
        ]

    @property
    def lift_fns(self):
        return (aten.lift_fresh.default, aten.lift_fresh_copy.default)

    def may_turn_const(self, t):
        return (
            t.numel() <= CONSTANT_NUMEL_LIMIT
            and not t.is_sparse
            and not isinstance(t, FakeTensor)
        )

    def invalidate_written_to_constants(
        self, func, flat_arg_fake_tensors, args, kwargs
    ):
        any_constant = any(e.constant is not None for e in flat_arg_fake_tensors)
        if any_constant and get_schema_info(func).is_mutable():
            schema_info = get_schema_info(func)
            _, new_kwargs = normalize_function(
                func, args=args, kwargs=kwargs, normalize_to_only_use_kwargs=True
            )
            for k, v in new_kwargs.items():
                k = k if (k != "input" or schema_info.has_argument(k)) else "self"
                if (
                    isinstance(v, FakeTensor)
                    and schema_info.is_mutable(k)
                    and v.constant is not None
                ):
                    self.fake_tensor_converter.invalidate_constant_aliases(v.constant)

    def from_tensor(self, tensor, static_shapes=False):
        if static_shapes:
            return self.fake_tensor_converter(self, tensor)
        return self.fake_tensor_converter(self, tensor, shape_env=self.shape_env)


# NB: returns fake tensors
def run_fallback_kernel(fake_mode, func, args, kwargs, orig_not_implemented_exception):
    # these should all be supported, just to be safe
    # avoid fallback for operators which inplace modify metadata
    # because the input fake tensors would be umodified
    if torch.Tag.inplace_view in func.tags:  # type: ignore[attr-defined]
        raise orig_not_implemented_exception

    inp_impls = {}

    # Don't use in_kernel_invocation_manager(fake_mode) as we want to do
    # REAL compute (not with meta device)
    with no_dispatch():

        def to_real_tensor(e):
            if isinstance(e, FakeTensor):
                out = torch.zeros_like(e, device=e.fake_device)
                if e.is_sparse:
                    out._coalesced_(e.is_coalesced())
                inp_impls[id(out)] = e
                return out
            return e

        args = tree_map(to_real_tensor, args)
        kwargs = tree_map(to_real_tensor, kwargs)

        r = func(*args, **kwargs)

    tensor_impls = set()
    storages = set()

    for e in tree_flatten((args, kwargs))[0]:
        if isinstance(e, torch.Tensor):
            if not e.is_sparse:
                storages.add(e._typed_storage()._cdata)

    # TODO: also check metadata change on inputs
    # proper aliasing/metadata relationship between outputs and inputs will
    # not be set up, bc of conversion to device, unless we can reuse an
    # input impl
    for e in tree_flatten(r)[0]:
        if id(e) not in inp_impls and (
            isinstance(e, torch.Tensor)
            and not e.is_sparse
            and e._typed_storage()._cdata in storages
        ):
            raise orig_not_implemented_exception

    def map_out(e):
        if isinstance(e, torch.Tensor):
            if id(e) in inp_impls:
                return inp_impls[id(e)]
            else:
                return fake_mode.fake_tensor_converter(fake_mode, e)
        else:
            return e

    return tree_map(map_out, r)


# Just for use to allow copying a module to fake tensors,
# does not apply elsewhere
class FakeCopyMode(TorchFunctionMode):
    def __init__(self, fake_mode):
        self.fake_mode = fake_mode

    def __torch_function__(self, func, types, args=(), kwargs=None):
        kwargs = kwargs if kwargs else {}

        # clone will get called in Parameter deepcopy
        if func == torch._C._TensorBase.clone:
            return func(
                self.fake_mode.from_tensor(args[0], static_shapes=True), **kwargs
            )
        elif func == torch.Tensor.__deepcopy__:
            assert len(args) == 2 and len(kwargs) == 0
            tensor, memo = args

            if id(tensor) in memo:
                return memo[id(tensor)]

            out = self.fake_mode.from_tensor(tensor, static_shapes=True)
            memo[id(tensor)] = out
            return out
        else:
            with torch._C.DisableTorchFunction():
                return func(*args, **kwargs)<|MERGE_RESOLUTION|>--- conflicted
+++ resolved
@@ -856,20 +856,7 @@
             with self:
                 return decomposition_table[func](*args, **kwargs)
 
-<<<<<<< HEAD
         if has_symbolic_sizes and not "prims::" in func._schema.name:
-=======
-        # prims already wrap FakeTensor inputs to FakeTensor outputs
-        # and do device logic, we dont need do anything but run them
-        # and ensure that Meta kernels are dispatched to (see)
-        # Fake Tensor Dispatch Keys
-        # TODO - we should be use the prim aten impl
-        if "prims::" in func._schema.name and hasattr(func, "prim_meta_impl"):
-            with self:
-                return func.prim_meta_impl(*args, **kwargs)
-
-        if has_symbolic_sizes:
->>>>>>> f20b3f2e
             if not self.cpp_meta_supports_symint(func):
                 raise RuntimeError(
                     f"{func} - couldn't find symbolic meta function/decomposition"
