#include <torch/csrc/jit/tensorexpr/external_functions.h>

#include <ATen/ATen.h>
#include <ATen/Functions.h>
#include <ATen/NativeFunctions.h>
#include <ATen/core/Tensor.h>
#include <ATen/native/quantized/cpu/conv_packed_params.h>
#include <ATen/native/quantized/cpu/conv_serialization.h>
#include <ATen/native/quantized/cpu/qadd.h>
#include <ATen/native/xnnpack/OpContext.h>
#include <ATen/quantized/QTensorImpl.h>
#include <c10/core/TensorOptions.h>
#include <c10/util/ArrayRef.h>
#include <c10/util/irange.h>
#include <torch/csrc/jit/serialization/import_source.h>
#include <torch/csrc/jit/serialization/pickle.h>
#include <torch/csrc/jit/tensorexpr/exceptions.h>
#include <torch/csrc/jit/tensorexpr/external_functions_registry.h>

namespace torch {
namespace jit {
namespace tensorexpr {

c10::MemoryFormat deduce_memory_format(
    c10::IntArrayRef strides,
    c10::IntArrayRef dims) {
  if (strides.size() == 4 && strides[3] == dims[1] && strides[1] == 1l) {
    return c10::MemoryFormat::ChannelsLast;
  }
  return c10::MemoryFormat::Contiguous;
}

c10::MemoryFormat deduce_memory_format(
    const std::vector<int64_t>& strides,
    const std::vector<int64_t>& dims) {
  return deduce_memory_format(
      c10::IntArrayRef(strides), c10::IntArrayRef(dims));
}

std::vector<at::Tensor> constructTensors(
    int64_t bufs_num,
    void** buf_data,
    int64_t* buf_ranks,
    int64_t* buf_dims,
    int64_t* buf_strides,
    int8_t* buf_dtypes) {
  std::vector<void*> buf_data_vec;
  std::vector<std::vector<int64_t>> buf_dims_vec;
  std::vector<std::vector<int64_t>> buf_strides_vec;
  std::vector<c10::ScalarType> buf_dtypes_vec;
  int64_t buf_dims_idx = 0;
  int64_t buf_strides_idx = 0;
  for (const auto i : c10::irange(bufs_num)) {
    buf_data_vec.push_back(buf_data[i]);
    buf_dims_vec.emplace_back();
    buf_strides_vec.emplace_back();
    for (const auto dim : c10::irange(buf_ranks[i])) {
      (void)dim;
      buf_dims_vec[i].push_back(buf_dims[buf_dims_idx++]);
      buf_strides_vec[i].push_back(buf_strides[buf_strides_idx++]);
    }
    buf_dtypes_vec.push_back(static_cast<c10::ScalarType>(buf_dtypes[i]));
  }

  std::vector<at::Tensor> tensors;
  for (const auto i : c10::irange(buf_data_vec.size())) {
    auto options = at::TensorOptions()
                       .dtype(buf_dtypes_vec[i])
                       .layout(at::kStrided)
                       .device(at::kCPU) // TODO: support GPUs too
                       .memory_format(deduce_memory_format(
                           // NOLINTNEXTLINE
                           buf_strides_vec[i],
                           // NOLINTNEXTLINE
                           buf_dims_vec[i]))
                       .requires_grad(false);
    auto tensor = at::from_blob(
        // NOLINTNEXTLINE
        buf_data_vec[i],
        buf_dims_vec[i],
        buf_strides_vec[i],
        options);
    tensors.emplace_back(tensor);
  }
  return tensors;
}

at::Tensor from_blob_quantized(
    void* data,
    at::IntArrayRef sizes,
    at::IntArrayRef strides,
    double qscale,
    int64_t qzero,
    at::ScalarType dtype) {
  auto memory_format = deduce_memory_format(strides, sizes);
  auto qx = at::_empty_affine_quantized(
      sizes,
      dtype,
      c10::kStrided,
      at::kCPU,
      false,
      qscale,
      qzero,
      memory_format);
  auto qtensor_impl = static_cast<at::QTensorImpl*>(qx.unsafeGetTensorImpl());
  auto typeMeta = c10::scalarTypeToTypeMeta(dtype);
  std::size_t size = 1;
  for (std::int64_t s : sizes) {
    size *= static_cast<std::size_t>(s);
  }
  qtensor_impl->ShareExternalPointer(
      c10::InefficientStdFunctionContext::makeDataPtr(
          data, [](void*) {}, at::kCPU),
      typeMeta,
      size * typeMeta.itemsize());
  qtensor_impl->set_sizes_and_strides(sizes, strides);
  return qx;
}

<<<<<<< HEAD
=======
#ifndef _WIN32
at::Tensor quantized_add(
    const at::Tensor& x1,
    const at::Tensor& x2,
    double scale,
    int64_t zero) {
  const auto qadd_op =
      c10::Dispatcher::singleton()
          .findSchemaOrThrow("quantized::add", "")
          .typed<at::Tensor(at::Tensor, at::Tensor, double, int64_t)>();
  return qadd_op.call(x1, x2, scale, zero);
}

at::Tensor quantized_mul(
    const at::Tensor& x1,
    const at::Tensor& x2,
    double scale,
    int64_t zero) {
  const auto op =
      c10::Dispatcher::singleton()
          .findSchemaOrThrow("quantized::mul", "")
          .typed<at::Tensor(at::Tensor, at::Tensor, double, int64_t)>();
  return op.call(x1, x2, scale, zero);
}

at::Tensor quantized_mul_scalar(const at::Tensor& x, double scalar) {
  const auto op = c10::Dispatcher::singleton()
                      .findSchemaOrThrow("quantized::mul.Scalar", "")
                      .typed<at::Tensor(at::Tensor, double)>();
  return op.call(x, scalar);
}

at::Tensor quantized_sigmoid(const at::Tensor& x, double scale, int64_t zero) {
  const auto op = c10::Dispatcher::singleton()
                      .findSchemaOrThrow("quantized::sigmoid", "")
                      .typed<at::Tensor(at::Tensor, double, int64_t)>();
  return op.call(x, scale, zero);
}
#endif // _WIN32

>>>>>>> e6c435bf
#ifdef C10_MOBILE
extern "C" {
#endif

void nnc_aten_conv2d(
    int64_t bufs_num,
    void** buf_data,
    int64_t* buf_ranks,
    int64_t* buf_dims,
    int64_t* buf_strides,
    int8_t* buf_dtypes,
    int64_t args_num,
    int64_t* extra_args) {
  std::vector<at::Tensor> tensors = constructTensors(
      bufs_num, buf_data, buf_ranks, buf_dims, buf_strides, buf_dtypes);

  at::Tensor& r = tensors[0];
  const at::Tensor& x = tensors[1];
  const at::Tensor& w = tensors[2];
  if (args_num > 0) {
    // Check that if the extra arguments are provided, then the bias tensor is
    // also present
    TORCH_INTERNAL_ASSERT(args_num == 7 && bufs_num == 4);
    const at::Tensor& b = tensors[3];

    int64_t strideH = extra_args[0];
    int64_t strideW = extra_args[1];
    int64_t paddingH = extra_args[2];
    int64_t paddingW = extra_args[3];
    int64_t dilationH = extra_args[4];
    int64_t dilationW = extra_args[5];
    int64_t groups = extra_args[6];

    try {
      r = at::conv2d(
          x,
          w,
          b,
          {strideH, strideW},
          {paddingH, paddingW},
          {dilationH, dilationW},
          groups);
    } catch (...) {
    }
  } else {
    try {
      r = at::conv2d(x, w);
    } catch (...) {
    }
  }

  // TODO: can i haz an out version of the conv2d?
  memcpy(buf_data[0], r.data_ptr(), r.element_size() * r.numel());
}

#ifndef DISABLE_NNC_QUANTIZATION

<<<<<<< HEAD
void nnc_aten_quantized_conv2d(
=======
void nnc_aten_quantized_conv1d(
>>>>>>> e6c435bf
    int64_t bufs_num,
    void** buf_data,
    int64_t* buf_ranks,
    int64_t* buf_dims,
    int64_t* buf_strides,
    int8_t* buf_dtypes,
    int64_t,
    int64_t* extra_args) {
  std::vector<at::Tensor> tensors = constructTensors(
      bufs_num, buf_data, buf_ranks, buf_dims, buf_strides, buf_dtypes);
  const double x_qscale = ((double*)extra_args)[0];
  const int64_t x_qzero = extra_args[1];
  const c10::ScalarType x_qdtype = static_cast<c10::ScalarType>(extra_args[2]);
  auto qx = from_blob_quantized(
      buf_data[1],
<<<<<<< HEAD
      tensors[1].sizes(),
=======
      // NOLINTNEXTLINE
      tensors[1].sizes(),
      // NOLINTNEXTLINE
>>>>>>> e6c435bf
      tensors[1].strides(),
      x_qscale,
      x_qzero,
      toQIntType(x_qdtype));

<<<<<<< HEAD
=======
  auto convPackedParams =
      reinterpret_cast<ConvPackedParamsBase<1>*>(buf_data[2]);
  const double out_qscale = ((double*)extra_args)[3];
  const int64_t out_qzero = extra_args[4];
  auto r = convPackedParams->apply(qx, out_qscale, out_qzero);
  memcpy(buf_data[0], r.data_ptr(), r.element_size() * r.numel());
}

void nnc_aten_quantized_conv2d(
    int64_t bufs_num,
    void** buf_data,
    int64_t* buf_ranks,
    int64_t* buf_dims,
    int64_t* buf_strides,
    int8_t* buf_dtypes,
    int64_t,
    int64_t* extra_args) {
  std::vector<at::Tensor> tensors = constructTensors(
      bufs_num, buf_data, buf_ranks, buf_dims, buf_strides, buf_dtypes);
  const double x_qscale = ((double*)extra_args)[0];
  const int64_t x_qzero = extra_args[1];
  const c10::ScalarType x_qdtype = static_cast<c10::ScalarType>(extra_args[2]);
  auto qx = from_blob_quantized(
      buf_data[1],
      tensors[1].sizes(),
      tensors[1].strides(),
      x_qscale,
      x_qzero,
      toQIntType(x_qdtype));

>>>>>>> e6c435bf
  auto convPackedParams =
      reinterpret_cast<ConvPackedParamsBase<2>*>(buf_data[2]);
  const double out_qscale = ((double*)extra_args)[3];
  const int64_t out_qzero = extra_args[4];
  auto r = convPackedParams->apply(qx, out_qscale, out_qzero);
  memcpy(buf_data[0], r.data_ptr(), r.element_size() * r.numel());
}

void nnc_aten_quantized_conv2d_relu(
    int64_t bufs_num,
    void** buf_data,
    int64_t* buf_ranks,
    int64_t* buf_dims,
    int64_t* buf_strides,
    int8_t* buf_dtypes,
    int64_t,
    int64_t* extra_args) {
  std::vector<at::Tensor> tensors = constructTensors(
      bufs_num, buf_data, buf_ranks, buf_dims, buf_strides, buf_dtypes);
  const double x_qscale = ((double*)extra_args)[0];
  const int64_t x_qzero = extra_args[1];
  const c10::ScalarType x_qdtype = static_cast<c10::ScalarType>(extra_args[2]);
  auto qx = from_blob_quantized(
      buf_data[1],
      tensors[1].sizes(),
      tensors[1].strides(),
      x_qscale,
      x_qzero,
      toQIntType(x_qdtype));

  auto convPackedParams =
      reinterpret_cast<ConvPackedParamsBase<2>*>(buf_data[2]);
  const double out_qscale = ((double*)extra_args)[3];
  const int64_t out_qzero = extra_args[4];
  auto r = convPackedParams->apply_relu(qx, out_qscale, out_qzero);
  memcpy(buf_data[0], r.data_ptr(), r.element_size() * r.numel());
}

void nnc_aten_quantized_linear(
    int64_t bufs_num,
    void** buf_data,
    int64_t* buf_ranks,
    int64_t* buf_dims,
    int64_t* buf_strides,
    int8_t* buf_dtypes,
    int64_t,
    int64_t* extra_args) {
  std::vector<at::Tensor> tensors = constructTensors(
      bufs_num, buf_data, buf_ranks, buf_dims, buf_strides, buf_dtypes);
  const double x_qscale = ((double*)extra_args)[0];
  const int64_t x_qzero = extra_args[1];
  const c10::ScalarType x_qdtype = static_cast<c10::ScalarType>(extra_args[2]);
  auto qx = from_blob_quantized(
      buf_data[1],
      // NOLINTNEXTLINE
      tensors[1].sizes(),
      // NOLINTNEXTLINE
      tensors[1].strides(),
      x_qscale,
      x_qzero,
      toQIntType(x_qdtype));

  auto linearPackedParams =
      reinterpret_cast<LinearPackedParamsBase*>(buf_data[2]);
  const double out_qscale = ((double*)extra_args)[3];
  const int64_t out_qzero = extra_args[4];
  auto r = linearPackedParams->apply(qx, out_qscale, out_qzero);
  memcpy(buf_data[0], r.data_ptr(), r.element_size() * r.numel());
}

void nnc_aten_quantized_linear_relu(
    int64_t bufs_num,
    void** buf_data,
    int64_t* buf_ranks,
    int64_t* buf_dims,
    int64_t* buf_strides,
    int8_t* buf_dtypes,
    int64_t,
    int64_t* extra_args) {
  std::vector<at::Tensor> tensors = constructTensors(
      bufs_num, buf_data, buf_ranks, buf_dims, buf_strides, buf_dtypes);
  const double x_qscale = ((double*)extra_args)[0];
  const int64_t x_qzero = extra_args[1];
  const c10::ScalarType x_qdtype = static_cast<c10::ScalarType>(extra_args[2]);
  auto qx = from_blob_quantized(
      buf_data[1],
      // NOLINTNEXTLINE
      tensors[1].sizes(),
      // NOLINTNEXTLINE
      tensors[1].strides(),
      x_qscale,
      x_qzero,
      toQIntType(x_qdtype));

  auto linearPackedParams =
      reinterpret_cast<LinearPackedParamsBase*>(buf_data[2]);
  const double out_qscale = ((double*)extra_args)[3];
  const int64_t out_qzero = extra_args[4];
  auto r = linearPackedParams->apply_relu(qx, out_qscale, out_qzero);
  memcpy(buf_data[0], r.data_ptr(), r.element_size() * r.numel());
}

#ifndef _WIN32
void nnc_aten_quantized_add(
    int64_t bufs_num,
    void** buf_data,
    int64_t* buf_ranks,
    int64_t* buf_dims,
    int64_t* buf_strides,
    int8_t* buf_dtypes,
    int64_t,
    int64_t* extra_args) {
  std::vector<at::Tensor> tensors = constructTensors(
      bufs_num, buf_data, buf_ranks, buf_dims, buf_strides, buf_dtypes);
  TORCH_INTERNAL_ASSERT(tensors.size() == 3);

  const double a_qscale = ((double*)extra_args)[0];
  const int64_t a_qzero = extra_args[1];
  const c10::ScalarType a_qdtype = static_cast<c10::ScalarType>(extra_args[2]);
  auto qa = from_blob_quantized(
      buf_data[1],
      tensors[1].sizes(),
      tensors[1].strides(),
      a_qscale,
      a_qzero,
      toQIntType(a_qdtype));
  const double b_qscale = ((double*)extra_args)[3];
  const int64_t b_qzero = extra_args[4];
  const c10::ScalarType b_qdtype = static_cast<c10::ScalarType>(extra_args[5]);
  auto qb = from_blob_quantized(
      buf_data[2],
      tensors[2].sizes(),
      tensors[2].strides(),
<<<<<<< HEAD
=======
      b_qscale,
      b_qzero,
      toQIntType(b_qdtype));
  const double out_qscale = ((double*)extra_args)[6];
  const int64_t out_qzero = extra_args[7];
  auto r = quantized_add(qa, qb, out_qscale, out_qzero);
  memcpy(buf_data[0], r.data_ptr(), r.element_size() * r.numel());
}

void nnc_aten_quantized_mul(
    int64_t bufs_num,
    void** buf_data,
    int64_t* buf_ranks,
    int64_t* buf_dims,
    int64_t* buf_strides,
    int8_t* buf_dtypes,
    int64_t,
    int64_t* extra_args) {
  std::vector<at::Tensor> tensors = constructTensors(
      bufs_num, buf_data, buf_ranks, buf_dims, buf_strides, buf_dtypes);
  TORCH_INTERNAL_ASSERT(tensors.size() == 3);

  const double a_qscale = ((double*)extra_args)[0];
  const int64_t a_qzero = extra_args[1];
  const c10::ScalarType a_qdtype = static_cast<c10::ScalarType>(extra_args[2]);
  auto qa = from_blob_quantized(
      buf_data[1],
      // NOLINTNEXTLINE
      tensors[1].sizes(),
      tensors[1].strides(),
      a_qscale,
      a_qzero,
      toQIntType(a_qdtype));
  const double b_qscale = ((double*)extra_args)[3];
  const int64_t b_qzero = extra_args[4];
  const c10::ScalarType b_qdtype = static_cast<c10::ScalarType>(extra_args[5]);
  auto qb = from_blob_quantized(
      buf_data[2],
      tensors[2].sizes(),
      tensors[2].strides(),
>>>>>>> e6c435bf
      b_qscale,
      b_qzero,
      toQIntType(b_qdtype));
  const double out_qscale = ((double*)extra_args)[6];
  const int64_t out_qzero = extra_args[7];
<<<<<<< HEAD
  auto r = at::native::quantized_add(qa, qb, out_qscale, out_qzero);
=======
  auto r = quantized_mul(qa, qb, out_qscale, out_qzero);
  memcpy(buf_data[0], r.data_ptr(), r.element_size() * r.numel());
}

void nnc_aten_quantized_mul_scalar(
    int64_t bufs_num,
    void** buf_data,
    int64_t* buf_ranks,
    int64_t* buf_dims,
    int64_t* buf_strides,
    int8_t* buf_dtypes,
    int64_t,
    int64_t* extra_args) {
  std::vector<at::Tensor> tensors = constructTensors(
      bufs_num, buf_data, buf_ranks, buf_dims, buf_strides, buf_dtypes);
  TORCH_INTERNAL_ASSERT(tensors.size() == 2);

  const double a_qscale = ((double*)extra_args)[0];
  const int64_t a_qzero = extra_args[1];
  const c10::ScalarType a_qdtype = static_cast<c10::ScalarType>(extra_args[2]);
  auto qa = from_blob_quantized(
      buf_data[1],
      // NOLINTNEXTLINE
      tensors[1].sizes(),
      tensors[1].strides(),
      a_qscale,
      a_qzero,
      toQIntType(a_qdtype));
  const double scalar = ((double*)extra_args)[3];
  auto r = quantized_mul_scalar(qa, scalar);
>>>>>>> e6c435bf
  memcpy(buf_data[0], r.data_ptr(), r.element_size() * r.numel());
}

void nnc_aten_quantized_sigmoid(
    int64_t bufs_num,
    void** buf_data,
    int64_t* buf_ranks,
    int64_t* buf_dims,
    int64_t* buf_strides,
    int8_t* buf_dtypes,
    int64_t,
    int64_t* extra_args) {
  std::vector<at::Tensor> tensors = constructTensors(
      bufs_num, buf_data, buf_ranks, buf_dims, buf_strides, buf_dtypes);
  const double x_qscale = ((double*)extra_args)[0];
  const int64_t x_qzero = extra_args[1];
  const c10::ScalarType x_qdtype = static_cast<c10::ScalarType>(extra_args[2]);
  const double out_qscale = ((double*)extra_args)[3];
  const int64_t out_qzero = extra_args[4];
  auto qx = from_blob_quantized(
      buf_data[1],
      // NOLINTNEXTLINE
      tensors[1].sizes(),
      tensors[1].strides(),
      x_qscale,
      x_qzero,
      toQIntType(x_qdtype));

  auto r = quantized_sigmoid(qx, out_qscale, out_qzero);
  memcpy(buf_data[0], r.data_ptr(), r.element_size() * r.numel());
}
#endif // _WIN32

#endif // DISABLE_NNC_QUANTIZATION

void nnc_aten_upsample_nearest2d(
    int64_t bufs_num,
    void** buf_data,
    int64_t* buf_ranks,
    int64_t* buf_dims,
    int64_t* buf_strides,
    int8_t* buf_dtypes,
    int64_t,
    int64_t* extra_args) {
  std::vector<at::Tensor> tensors = constructTensors(
      bufs_num, buf_data, buf_ranks, buf_dims, buf_strides, buf_dtypes);
  // NOLINTNEXTLINE(facebook-hte-LocalUncheckedArrayBounds)
  at::Tensor x = tensors[0];
  const double x_qscale = ((double*)extra_args)[0];
  const int64_t x_qzero = extra_args[1];
  const int64_t x_qdtype = extra_args[2];
  const auto is_quantized = x_qdtype != -1;

  if (is_quantized) {
#ifndef DISABLE_NNC_QUANTIZATION
    x = from_blob_quantized(
        buf_data[1],
        tensors[1].sizes(),
        tensors[1].strides(),
        x_qscale,
        x_qzero,
        toQIntType(static_cast<c10::ScalarType>(x_qdtype)));
#else
    TORCH_CHECK(false, "NNC quantization not supported!");
#endif // DISABLE_NNC_QUANTIZATION
  }

  int64_t output_size_h = extra_args[3];
  int64_t output_size_w = extra_args[4];
  double scale_factor_h = ((double*)extra_args)[5];
  double scale_factor_w = ((double*)extra_args)[6];

  auto r = at::upsample_nearest2d(
      x,
      (output_size_h != -1)
          ? c10::optional<at::IntArrayRef>({output_size_h, output_size_w})
          : c10::nullopt,
      (scale_factor_h != -1.f) ? c10::optional<at::ArrayRef<double>>(
                                     {scale_factor_h, scale_factor_w})
                               : c10::nullopt);
  memcpy(buf_data[0], r.data_ptr(), r.element_size() * r.numel());
}

#ifndef DISABLE_NNC_QUANTIZATION

void nnc_aten_quantize_per_tensor(
    int64_t bufs_num,
    void** buf_data,
    int64_t* buf_ranks,
    int64_t* buf_dims,
    int64_t* buf_strides,
    int8_t* buf_dtypes,
    int64_t,
    int64_t* extra_args) {
  std::vector<at::Tensor> tensors = constructTensors(
      bufs_num, buf_data, buf_ranks, buf_dims, buf_strides, buf_dtypes);
  // NOLINTNEXTLINE(facebook-hte-LocalUncheckedArrayBounds)
  at::Tensor x = tensors[1];
  const double qscale = ((double*)extra_args)[0];
  const int64_t qzero = extra_args[1];
  const c10::ScalarType qdtype = static_cast<c10::ScalarType>(extra_args[2]);
  auto r = at::quantize_per_tensor(x, qscale, qzero, qdtype);
  memcpy(buf_data[0], r.data_ptr(), r.element_size() * r.numel());
}

void nnc_aten_dequantize(
    int64_t bufs_num,
    void** buf_data,
    int64_t* buf_ranks,
    int64_t* buf_dims,
    int64_t* buf_strides,
    int8_t* buf_dtypes,
    int64_t,
    int64_t* extra_args) {
  std::vector<at::Tensor> tensors = constructTensors(
      bufs_num, buf_data, buf_ranks, buf_dims, buf_strides, buf_dtypes);
  const double qscale = ((double*)extra_args)[0];
  const int64_t qzero = extra_args[1];
  const int64_t qdtype = extra_args[2];
  auto qx = from_blob_quantized(
      buf_data[1],
      tensors[1].sizes(),
      tensors[1].strides(),
      qscale,
      qzero,
      toQIntType(static_cast<c10::ScalarType>(qdtype)));
  auto r = at::dequantize(qx);
  memcpy(buf_data[0], r.data_ptr(), r.element_size() * r.numel());
}

#endif // DISABLE_NNC_QUANTIZATION

void nnc_aten_conv1d(
    int64_t bufs_num,
    void** buf_data,
    int64_t* buf_ranks,
    int64_t* buf_dims,
    int64_t* buf_strides,
    int8_t* buf_dtypes,
    int64_t args_num,
    int64_t* extra_args) {
  std::vector<at::Tensor> tensors = constructTensors(
      bufs_num, buf_data, buf_ranks, buf_dims, buf_strides, buf_dtypes);

  at::Tensor& r = tensors[0];
  const at::Tensor& x = tensors[1];
  const at::Tensor& w = tensors[2];
  if (args_num > 0) {
    // Check that if the extra arguments are provided, then the bias tensor is
    // also present
    TORCH_INTERNAL_ASSERT(args_num == 4 && bufs_num == 4);
    const at::Tensor& b = tensors[3];

    int64_t stride = extra_args[0];
    int64_t padding = extra_args[1];
    int64_t dilation = extra_args[2];
    int64_t groups = extra_args[3];

    try {
      r = at::conv1d(x, w, b, {stride}, {padding}, {dilation}, groups);
    } catch (...) {
    }
  } else {
    try {
      r = at::conv1d(x, w);
    } catch (...) {
    }
  }

  memcpy(buf_data[0], r.data_ptr(), r.element_size() * r.numel());
}

void nnc_aten_adaptive_avg_pool2d(
    int64_t bufs_num,
    void** buf_data,
    int64_t* buf_ranks,
    int64_t* buf_dims,
    int64_t* buf_strides,
    int8_t* buf_dtypes,
    int64_t args_num,
    int64_t* extra_args) {
  std::vector<at::Tensor> tensors = constructTensors(
      bufs_num, buf_data, buf_ranks, buf_dims, buf_strides, buf_dtypes);

  at::Tensor& r = tensors[0];
  const at::Tensor& x = tensors[1];
  int64_t H = extra_args[0];
  int64_t W = H;
  if (args_num > 1) {
    W = extra_args[1];
  }
  try {
    at::adaptive_avg_pool2d_out(r, x, {H, W});
  } catch (...) {
  }
}

void nnc_aten_mean(
    int64_t bufs_num,
    void** buf_data,
    int64_t* buf_ranks,
    int64_t* buf_dims,
    int64_t* buf_strides,
    int8_t* buf_dtypes,
    int64_t args_num,
    int64_t* extra_args) {
  std::vector<at::Tensor> tensors = constructTensors(
      bufs_num, buf_data, buf_ranks, buf_dims, buf_strides, buf_dtypes);

  at::Tensor& r = tensors[0];
  const at::Tensor& x = tensors[1];
  std::vector<int64_t> mean_dims(args_num - 1);
  bool keepdim = (bool)extra_args[args_num - 1];
  if (args_num > 1) {
    memcpy(mean_dims.data(), extra_args, sizeof(int64_t) * (args_num - 1));
  }
  try {
    at::mean_out(r, x, mean_dims, keepdim);
  } catch (...) {
  }
}

void nnc_aten_max_red(
    int64_t bufs_num,
    void** buf_data,
    int64_t* buf_ranks,
    int64_t* buf_dims,
    int64_t* buf_strides,
    int8_t* buf_dtypes,
    int64_t args_num,
    int64_t* extra_args) {
  std::vector<at::Tensor> tensors = constructTensors(
      bufs_num, buf_data, buf_ranks, buf_dims, buf_strides, buf_dtypes);

  at::Tensor& r = tensors[0];
  const at::Tensor& x = tensors[1];
  int64_t max_dim = extra_args[0];
  bool keep_dim = extra_args[1];
  try {
    r = std::get<0>(at::max(x, max_dim, keep_dim));
  } catch (...) {
  }
  memcpy(buf_data[0], r.data_ptr(), r.element_size() * r.numel());
}

void nnc_aten_addmm(
    int64_t bufs_num,
    void** buf_data,
    int64_t* buf_ranks,
    int64_t* buf_dims,
    int64_t* buf_strides,
    int8_t* buf_dtypes,
    int64_t args_num,
    int64_t* extra_args) {
  std::vector<at::Tensor> tensors = constructTensors(
      bufs_num, buf_data, buf_ranks, buf_dims, buf_strides, buf_dtypes);

  at::Tensor& r = tensors[0];
  const at::Tensor& x = tensors[1];
  const at::Tensor& y = tensors[2];
  const at::Tensor& z = tensors[3];
  // TODO: handle other alpha and beta dtypes, e.g. alpha=0.6, beta=0.2
  int64_t alpha = extra_args[0], beta = extra_args[1];

  try {
    at::addmm_out(r, x, y, z, alpha, beta);
  } catch (...) {
  }
}

// Only provides first output, the second output is just a copy of one of the
// inputs
void nnc_aten_triangular_solve(
    int64_t bufs_num,
    void** buf_data,
    int64_t* buf_ranks,
    int64_t* buf_dims,
    int64_t* buf_strides,
    int8_t* buf_dtypes,
    int64_t args_num,
    int64_t* extra_args) {
  std::vector<at::Tensor> tensors = constructTensors(
      bufs_num, buf_data, buf_ranks, buf_dims, buf_strides, buf_dtypes);
  at::Tensor& r = tensors[0];
  at::Tensor r2 = tensors[2].clone();
  const at::Tensor& input = tensors[1];
  const at::Tensor& A = tensors[2];
  try {
    at::triangular_solve_out(
        r, r2, input, A, extra_args[0], extra_args[2], extra_args[3]);
  } catch (...) {
  }
}

#ifdef USE_XNNPACK

void nnc_prepacked_linear_clamp_run(
    int64_t bufs_num,
    void** buf_data,
    int64_t* buf_ranks,
    int64_t* buf_dims,
    int64_t* buf_strides,
    int8_t* buf_dtypes,
    int64_t args_num,
    int64_t* extra_args) {
  using namespace at::native::xnnpack;

  std::vector<at::Tensor> tensors = constructTensors(
      bufs_num - 1, buf_data, buf_ranks, buf_dims, buf_strides, buf_dtypes);

  const at::Tensor& x = tensors[1];
  auto context = reinterpret_cast<LinearOpContext*>(buf_data[2]);
  at::Tensor output = context->run(x);
  memcpy(
      buf_data[0], output.data_ptr(), output.element_size() * output.numel());
}

void nnc_prepacked_conv2d_clamp_run(
    int64_t bufs_num,
    void** buf_data,
    int64_t* buf_ranks,
    int64_t* buf_dims,
    int64_t* buf_strides,
    int8_t* buf_dtypes,
    int64_t args_num,
    int64_t* extra_args) {
  using namespace at::native::xnnpack;

  std::vector<at::Tensor> tensors = constructTensors(
      bufs_num - 1, buf_data, buf_ranks, buf_dims, buf_strides, buf_dtypes);

  const at::Tensor& x = tensors[1];
  auto context = reinterpret_cast<Conv2dOpContext*>(buf_data[2]);
  at::Tensor output = context->run(x);
  memcpy(
      buf_data[0], output.data_ptr(), output.element_size() * output.numel());
}

#endif // USE_XNNPACK

void nnc_aten_embedding(
    int64_t bufs_num,
    void** buf_data,
    int64_t* buf_ranks,
    int64_t* buf_dims,
    int64_t* buf_strides,
    int8_t* buf_dtypes,
    int64_t args_num,
    int64_t* extra_args) {
  std::vector<at::Tensor> tensors = constructTensors(
      bufs_num, buf_data, buf_ranks, buf_dims, buf_strides, buf_dtypes);

  at::Tensor& r = tensors[0];
  const at::Tensor& weight = tensors[1];
  const at::Tensor& indices = tensors[2];
  try {
    r = at::embedding(weight, indices);
  } catch (...) {
  }
  // TODO: have to copy output because at::embedding doesnt have an out variant
  // and NNC's external calls don't support allocations
  memcpy(buf_data[0], r.data_ptr(), r.element_size() * r.numel());
}

#ifndef C10_MOBILE

const static RegisterNNCExternalFunction nnc_conv2d(
    "nnc_aten_conv2d",
    nnc_aten_conv2d);

#ifndef DISABLE_NNC_QUANTIZATION
const static RegisterNNCExternalFunction nnc_quantized_conv2d(
    "nnc_aten_quantized_conv2d",
    nnc_aten_quantized_conv2d);
const static RegisterNNCExternalFunction nnc_quantized_conv2d_relu(
    "nnc_aten_quantized_conv2d_relu",
    nnc_aten_quantized_conv2d_relu);
#ifndef _WIN32
const static RegisterNNCExternalFunction nnc_quantized_add(
    "nnc_aten_quantized_add",
    nnc_aten_quantized_add);

const static RegisterNNCExternalFunction nnc_quantized_sigmoid(
    "nnc_aten_quantized_sigmoid",
    nnc_aten_quantized_sigmoid);
#endif // _WIN32
const static RegisterNNCExternalFunction nnc_quantize_per_tensor(
    "nnc_aten_quantize_per_tensor",
    nnc_aten_quantize_per_tensor);
const static RegisterNNCExternalFunction nnc_dequantize(
    "nnc_aten_dequantize",
    nnc_aten_dequantize);
#endif // DISABLE_NNC_QUANTIZATION

const static RegisterNNCExternalFunction nnc_upsample_nearest2d(
    "nnc_aten_upsample_nearest2d",
    nnc_aten_upsample_nearest2d);
const static RegisterNNCExternalFunction nnc_conv1d(
    "nnc_aten_conv1d",
    nnc_aten_conv1d);
const static RegisterNNCExternalFunction nnc_adaptive_avg_pool2d(
    "nnc_aten_adaptive_avg_pool2d",
    nnc_aten_adaptive_avg_pool2d);
const static RegisterNNCExternalFunction nnc_mean(
    "nnc_aten_mean",
    nnc_aten_mean);
const static RegisterNNCExternalFunction nnc_max_red(
    "nnc_aten_max_red",
    nnc_aten_max_red);
const static RegisterNNCExternalFunction nnc_addmm(
    "nnc_aten_addmm",
    nnc_aten_addmm);

const static RegisterNNCExternalFunction nnc_triangular_solve(
    "nnc_aten_triangular_solve",
    nnc_aten_triangular_solve);

const static RegisterNNCExternalFunction nnc_embedding(
    "nnc_aten_embedding",
    nnc_aten_embedding);

#ifdef USE_XNNPACK
const static RegisterNNCExternalFunction reg_nnc_prepacked_linear_clamp_run(
    "nnc_prepacked_linear_clamp_run",
    nnc_prepacked_linear_clamp_run);
const static RegisterNNCExternalFunction reg_nnc_prepacked_conv2d_clamp_run(
    "nnc_prepacked_conv2d_clamp_run",
    nnc_prepacked_conv2d_clamp_run);
#endif // USE_XNNPACK

#endif // C10_MOBILE

#ifdef C10_MOBILE
} // extern "C"
#endif

} // namespace tensorexpr
} // namespace jit
} // namespace torch<|MERGE_RESOLUTION|>--- conflicted
+++ resolved
@@ -117,8 +117,6 @@
   return qx;
 }
 
-<<<<<<< HEAD
-=======
 #ifndef _WIN32
 at::Tensor quantized_add(
     const at::Tensor& x1,
@@ -159,7 +157,6 @@
 }
 #endif // _WIN32
 
->>>>>>> e6c435bf
 #ifdef C10_MOBILE
 extern "C" {
 #endif
@@ -217,11 +214,7 @@
 
 #ifndef DISABLE_NNC_QUANTIZATION
 
-<<<<<<< HEAD
-void nnc_aten_quantized_conv2d(
-=======
 void nnc_aten_quantized_conv1d(
->>>>>>> e6c435bf
     int64_t bufs_num,
     void** buf_data,
     int64_t* buf_ranks,
@@ -237,20 +230,14 @@
   const c10::ScalarType x_qdtype = static_cast<c10::ScalarType>(extra_args[2]);
   auto qx = from_blob_quantized(
       buf_data[1],
-<<<<<<< HEAD
-      tensors[1].sizes(),
-=======
       // NOLINTNEXTLINE
       tensors[1].sizes(),
       // NOLINTNEXTLINE
->>>>>>> e6c435bf
       tensors[1].strides(),
       x_qscale,
       x_qzero,
       toQIntType(x_qdtype));
 
-<<<<<<< HEAD
-=======
   auto convPackedParams =
       reinterpret_cast<ConvPackedParamsBase<1>*>(buf_data[2]);
   const double out_qscale = ((double*)extra_args)[3];
@@ -281,7 +268,6 @@
       x_qzero,
       toQIntType(x_qdtype));
 
->>>>>>> e6c435bf
   auto convPackedParams =
       reinterpret_cast<ConvPackedParamsBase<2>*>(buf_data[2]);
   const double out_qscale = ((double*)extra_args)[3];
@@ -415,8 +401,6 @@
       buf_data[2],
       tensors[2].sizes(),
       tensors[2].strides(),
-<<<<<<< HEAD
-=======
       b_qscale,
       b_qzero,
       toQIntType(b_qdtype));
@@ -457,15 +441,11 @@
       buf_data[2],
       tensors[2].sizes(),
       tensors[2].strides(),
->>>>>>> e6c435bf
       b_qscale,
       b_qzero,
       toQIntType(b_qdtype));
   const double out_qscale = ((double*)extra_args)[6];
   const int64_t out_qzero = extra_args[7];
-<<<<<<< HEAD
-  auto r = at::native::quantized_add(qa, qb, out_qscale, out_qzero);
-=======
   auto r = quantized_mul(qa, qb, out_qscale, out_qzero);
   memcpy(buf_data[0], r.data_ptr(), r.element_size() * r.numel());
 }
@@ -496,7 +476,6 @@
       toQIntType(a_qdtype));
   const double scalar = ((double*)extra_args)[3];
   auto r = quantized_mul_scalar(qa, scalar);
->>>>>>> e6c435bf
   memcpy(buf_data[0], r.data_ptr(), r.element_size() * r.numel());
 }
 
